--- conflicted
+++ resolved
@@ -1,17 +1,9 @@
 # Nursing Address Book
 
-Target user:
-Our target group is Ward Nurses. This product is for users who prefer typing quickly while having quick access to critical patient information fast.
-Value proposition:
-
-<<<<<<< HEAD
 Target user:
 Our target group is Ward Nurses. This product is for users who prefer typing quickly while having quick access to critical patient information fast.
 
 Value proposition:
 Nurses already familiar with typing at their workstations. With this product, nurses are able to quickly access critical patient information (emergency contacts, drug allergies etc). They could also log their activities, for each patient whenever they administer care.
 
-_This project is based on the AddressBook-Level3 project created by the [SE-EDU initiative](https://se-education.org)._
-=======
-Nurses already familiar with typing at their workstations. With this product, nurses are able to quickly access critical patient information (emergency contacts, drug allergies etc). They could also log their activities, for each patient whenever they administer care.
->>>>>>> 1dc0e943
+_This project is based on the AddressBook-Level3 project created by the [SE-EDU initiative](https://se-education.org)._