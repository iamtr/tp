--- conflicted
+++ resolved
@@ -225,12 +225,8 @@
 IC: A1234567B
 DOB: 02/02/2000
 Ward: A1
-<<<<<<< HEAD
-Remarks:
-=======
 Admitted: 02/02/2020
 Remarks: likes to go to the park
->>>>>>> 078193ea
 Tags: SevereAllergies
 ```
 ### Viewing help : `help`
