---
layout: page
title: User Guide
nav_order : 2
---
# Nursing Address Book (NAB)
Nursing Address Book (NAB) is a desktop application tailored for ward nurses, optimizing patient contact management via a Command Line Interface (CLI) while incorporating a Graphical User Interface (GUI) for ease of use.
Designed for efficiency, NAB enables quick access to patient records, streamlined contact management, and simplified logging of care details, proving to be a valuable tool for fast typists and those who prefer the precision of CLI operations.

## Table of Contents
* [Quick Start](#quick-start)
* [Features](#features)
  * [Adding a Patient](#adding-a-patient-add)
  * [Viewing Patients](#listing-all-patients--list)
  * [Editing a Patient](#editing-a-patient--edit)
  * [Finding a Patient](#locating-patients-by-name-find)
  * [Deleting a Patient](#deleting-a-patient--delete)
  * [Viewing Help](#viewing-help--help)
  * [Clearing all Entries](#clearing-all-entries--clear)
  * [Exiting the Application](#exiting-the-program--exit)
* [FAQ](#faq)
* [Command Summary](#command-summary)
* [Troubleshooting](#troubleshooting)

--------------------------------------------------------------------------------------------------------------------

## Quick start

1. Ensure you have Java `11` or above installed in your Computer.

2. Download the latest `nab.jar` from [here](https://github.com/AY2324S2-CS2103T-F10-1/tp/releases).

3. Copy the file to the folder you want to use as the _home folder_ for your Nursing Address Book.

4. Open a command terminal, For Windows users, search for `cmd` in the Start menu and run it as an administrator if necessary. Use the `cd` command to navigate to the folder where you placed the jar file. Run the application by executing `java -jar nab.jar`.<br>
   Shortly, a GUI resembling the following should display, including some sample input to get you started:<br>
   ![Ui](images/Ui.png)
   <br>
   _Note for Windows Users: Ensure you have the necessary permissions to execute commands. Running the command prompt as an administrator may be required._
5. Type the command in the command box and press Enter to execute it. e.g. typing **`help`** and pressing Enter will open the help window.<br>
   Some example commands you can try:

   * `list` : Lists all patients.

   * `add n\John Doe ic\T1234567P dob\01/01/2000 w\A1 ad\25/03/2024` : Adds a patient named `John Doe` to the Address Book.

   * `delete 3` : Deletes the 3rd patient shown in the current list.

   * `exit` : Exits the app.

6. Refer to the [Features](#features) below for details of each command.

--------------------------------------------------------------------------------------------------------------------

## Features

<div markdown="block" class="alert alert-info">

**:information_source: Notes about the command format:**<br>

* Words in `UPPER_CASE` are the parameters to be supplied by the user.<br>
  e.g. in `add n\NAME`, `NAME` is a parameter which can be used as `add n\John Doe`.

* Items in square brackets are optional.<br>
  e.g `n\NAME [t\TAG]` can be used as `n\John Doe t\FallRisk` or as `n\John Doe`.

* Items with `…`​ after them can be used multiple times including zero times.<br>
  e.g. `[t\TAG]…​` can be used as ` ` (i.e. 0 times), `t\Diabetes`, `t\Diabetes t\HearingImpaired` etc.

* Parameters can be in any order.<br>
  e.g. if the command specifies `n\NAME ic\IC_NUMBER`, `ic\IC_NUMBER n\NAME` is also acceptable.

* Extraneous parameters for commands that do not take in parameters (such as `exit`) will be ignored.<br>
  e.g. if the command specifies `exit 123`, it will be interpreted as `exit`.

* If you are using a PDF version of this document, be careful when copying and pasting commands that span multiple lines as space characters surrounding line-breaks may be omitted when copied over to the application.
</div>

### Adding a patient: `add`

Adds a new patient's information to the address book.

Format: `add n\NAME ic\IC_NUMBER dob\DATE_OF_BIRTH ad\ADMISSION_DATE w\WARD [r\REMARK] [t\TAG]…​`

<div markdown="span" class="alert alert-primary">:bulb: **Tip:**
A person can have any number of tags (including 0)
</div>

* NAME: The full name of the patient. Only alphabetical characters are accepted. Each word should be split with a whitespace.
* IC_NUMBER: The Identification Number of the patient. It must start with a capital letter, followed by a 7-digit number and ends with a capital letter.
* DATE_OF_BIRTH: The patient's date of birth in DD/MM/YYYY format. Date of birth must not be later than admission date, and not be later than the current date.
* ADMISSION_DATE: The date the patient was admitted to the ward, also in DD/MM/YYYY format. This date should not be later than the current date.
* WARD: The ward where the patient is located. This should contain alphanumeric characters only, with no spaces.
* REMARK: Optional remarks about the patient (e.g. "Patient is an amputee"). Remarks have no limited length, and can only be used once.
* TAG: Optional tags to categorize the patient by health condition or other descriptors. Tags should be alphanumeric and can be used multiple times.


* Example command:

`add n\John Doe ic\T1234567P dob\21/03/2000 ad\02/02/2022 w\A1 t\FallRisk r\Requires assistance feeding. t\Diabetes`

```
The patient, John Doe, is added! Here are his details:

1. John Doe
IC: T1234567P
DOB: 21 Mar 2000
Ward: A1
Admission Date: 2 Feb 2022
Remarks: 
Tags: FallRisk, Diabetes

You now have 1 patient(s) in your address book.
```

### Listing patients : `list`

Displays a list of patients in NAB. 

By using list with optional parameters, you will be able to list all patients.

Optionally, you can filter by ward or tags to list only patients in a specific ward or with specific tags.

Format: `list [w\WARD] [t\TAG]...`

* WARD: Must only list at most 1 ward.

(For the below commands for list, we assume the list contains 2 people, John Doe and Jane Doe)

`list`
```
Listed all persons

1. John Doe
IC: T1234567P
DOB: 21 Mar 2000
Ward: A1
Admission Date: 2 Feb 2022
Remarks: 
Tags: FallRisk, Diabetes

2. Jane Doe
IC: T1234765P
DOB: 22 Apr 2000
Ward: A2
Admission Date: 3 Feb 2022
Remarks: Likes to read
Tags: FallRisk, Diabetes
```


`list w\B4 t\SevereAllergies`
<<<<<<< HEAD
=======

>>>>>>> 6666408e
```
Listed all persons with:
Tags: FallRisk
Ward: B4

1. Jane Doe
IC: T1234765P
DOB: 22 Apr 2000
Ward: A2
Admission Date: 3 Feb 2022
Remarks: Likes to read
Tags: FallRisk, Diabetes
```

### Editing a patient's details : `edit`

Edits an existing patient's details in the address book.

Format: `edit INDEX [n\NAME] [ic\IC_NUMBER] [dob\DATE_OF_BIRTH] [ad\ADMISSION_DATE] [w\WARD] [r\REMARK] [t\TAG]…​`

* Edits the patient details at the specified `INDEX`. The index refers to the index number shown in the displayed list. The index **must be a positive integer** 1, 2, 3, …​
* At least one of the optional fields must be provided.
* Existing values will be updated to the input values.
* When editing tags, the existing tags of the patient will be removed i.e adding of tags is not cumulative.
* You can remove all the patient’s tags by typing `t\ ` without
    specifying any tags after it.

Example command:

`edit 1 ic\T0123456P t\ r\`

_Edits the IC_NUMBER, TAGS and REMARKS of the 1st person to be `T0123456P` for IC_NUMBER and empty for both tags and remarks._

**Before**:
```
John Doe
IC: T1234567P
Date of Birth: 21 Mar 2000
Admission Date: 2 Feb 2022
Ward: A1
Remarks: Requires assistance feeding.
Tags: FallRisk, Diabetes
```
**After**:
```
Edited details of patient 1 in your contact book as follows:

John Doe
IC: T0123456P
Date of Birth: 21 Mar 2000
Admission Date: 2 Feb 2022
Ward: A1
Remarks: 
Tags:
```

### Locating patients either by name or by IC: `find`

You can find patients whose names or IC contain any of the given keywords.

Format: `find [n\NAME] [ic\IC_NUMBER]`

* Exactly one of the optional fields must be provided
* The search is case-insensitive. e.g. `hans` will match `Hans`
* The order of the keywords does not matter. e.g. `Hans Bo` will match `Bo Hans`
* Only full words will be matched e.g. `Han` will not match `Hans`
* Persons matching at least one keyword will be returned (i.e. `OR` search).
  e.g. `Hans Bo` will return `Hans Gruber`, `Bo Yang`
* Only full IC will be matched e.g. `a1234567b` will not match `123`

Examples:
* `find n\John` returns `john` and `John Doe`
* `find n\alex david` returns `Alex Yeoh` and `David Li`
* `find ic\a1234567b` returns `A1234567B`<br>

### Deleting a patient : `delete`

Deletes the specified patient from the address book.

Format: `delete INDEX`

* Deletes the patient records at the specified `INDEX`.
* The index refers to the index number shown in the displayed list.
* The index **must be a positive integer** 1, 2, 3, …​

Example command:

`delete 2` deletes the 2nd person in the address book.
```
Deleted Person: Jane Doe
IC: A1234567B
DOB: 02/02/2000
Ward: A1
Admitted: 02/02/2020
Remarks: likes to go to the park
Tags: SevereAllergies
```
### Viewing help : `help`

Shows a message explaining the available commands and their usage.

Format: `help`

Output:

```
Here are the list of available commands:

Add: add n\NAME ic\IC_NUMBER dob\DATE_OF_BIRTH ad\ADMISSION_DATE w\WARD [r\REMARK] [t\TAG]...
   Example: add n\John Doe ic\T1234567P dob\01/01/2000 ad\25/03/2024 w\A1 r\Has a sweet tooth. t\Diabetes t\FallRisk

Clear: clear 
   Clears all entries from the address book.

Delete: delete INDEX
   Example: delete 3

Edit: edit INDEX [n\NAME] [ic\IC_NUMBER] [dob\DATE_OF_BIRTH] [ad\ADMISSION_DATE] [w\WARD] [r\REMARK] [t\TAG]...  
   Example: edit 1 ic\T0123456P t\

Find: find KEYWORD [MORE_KEYWORDS]
   Example: find John 

List: list
   Lists all patients.

Exit: exit
   Exits the application.
  
For more detailed information on each command, please refer to the User Guide.
```


### Clearing all entries : `clear`

Clears all entries from the address book.

Format: `clear`

### Exiting the program : `exit`

Exits the program.

Format: `exit`

### Saving the data

Data from Nursing Address Book are saved in the hard disk automatically after any command that changes the data. There is no need to save manually.

### Editing the data file

Nursing Address Book data are saved automatically as a JSON file `[JAR file location]/data/addressbook.json`. Advanced users are welcome to update data directly by editing that data file.

<div markdown="span" class="alert alert-warning">:exclamation: **Caution:**
If your changes to the data file makes its format invalid, Nursing Address Book will discard all data and start with an empty data file at the next run. Hence, it is recommended to take a backup of the file before editing it.<br>
Furthermore, certain edits can cause the Nursing Address Book to behave in unexpected ways (e.g., if a value entered is outside of the acceptable range). Therefore, edit the data file only if you are confident that you can update it correctly.
</div>

### Viewing help : `help`

Shows a message explaining commands available.

--------------------------------------------------------------------------------------------------------------------

## FAQ

**Q**: How do I transfer my data to another Computer?<br>
**A**: Install the app in the other computer and overwrite the empty data file it creates with the file that contains the data of your previous Nursing Address Book home folder.

--------------------------------------------------------------------------------------------------------------------

## Known issues

1. **When using multiple screens**, if you move the application to a secondary screen, and later switch to using only the primary screen, the GUI will open off-screen. The remedy is to delete the `preferences.json` file created by the application before running the application again.
   
## Command summary

Action | Format, Examples
--------|------------------
**Add** | `add n\NAME ic\IC_NUMBER dob\DATE_OF_BIRTH ad\ADMISSION_DATE w\WARD [r\REMARK] [t\TAG]…​` <br> e.g., `add n\James Ho ic\A1234567B dob\21/03/1999 ad\21/01/2023 w\A1 r\Can read lips. t\HearingImpaired`
**Clear** | `clear`
**Delete** | `delete INDEX`<br> e.g., `delete 3`
<<<<<<< HEAD
**Edit** | `edit INDEX [n\NAME] [ic\IC_NUMBER] [dob\DATE_OF_BIRTH] [ad\ADMISSION_DATE] [w\WARD] [r\REMARK] [t\TAG]…​`<br> e.g.,`edit 2 n\James Lee w\A2`
**Find** | `find KEYWORD [MORE_KEYWORDS]`<br> e.g., `find James Jake` `find T1231234J`
=======
**Edit** | `edit INDEX [n\NAME] [ic\IC_NUMBER] [dob\DATE_OF_BIRTH] [ad\ADMISSION_DATE] [w\WARD] [t\TAG]…​`<br> e.g.,`edit 2 n\James Lee w\A2`
**Find** | `find n\KEYWORD [MORE_KEYWORDS]`, `find ic\KEYWORD`<br> e.g., `find n\James Jake`, `find ic\a1234567b`
>>>>>>> 6666408e
**List** | `list`
**Help** | `help`

--------------------------------------------------------------------------------------------------------------------

## Troubleshooting

1. **When using multiple screens**, if you move the application to a secondary screen, and later switch to using only the primary screen, the GUI will open off-screen. The remedy is to delete the `preferences.json` file created by the application before running the application again.<|MERGE_RESOLUTION|>--- conflicted
+++ resolved
@@ -150,10 +150,7 @@
 
 
 `list w\B4 t\SevereAllergies`
-<<<<<<< HEAD
-=======
-
->>>>>>> 6666408e
+
 ```
 Listed all persons with:
 Tags: FallRisk
@@ -336,13 +333,8 @@
 **Add** | `add n\NAME ic\IC_NUMBER dob\DATE_OF_BIRTH ad\ADMISSION_DATE w\WARD [r\REMARK] [t\TAG]…​` <br> e.g., `add n\James Ho ic\A1234567B dob\21/03/1999 ad\21/01/2023 w\A1 r\Can read lips. t\HearingImpaired`
 **Clear** | `clear`
 **Delete** | `delete INDEX`<br> e.g., `delete 3`
-<<<<<<< HEAD
 **Edit** | `edit INDEX [n\NAME] [ic\IC_NUMBER] [dob\DATE_OF_BIRTH] [ad\ADMISSION_DATE] [w\WARD] [r\REMARK] [t\TAG]…​`<br> e.g.,`edit 2 n\James Lee w\A2`
-**Find** | `find KEYWORD [MORE_KEYWORDS]`<br> e.g., `find James Jake` `find T1231234J`
-=======
-**Edit** | `edit INDEX [n\NAME] [ic\IC_NUMBER] [dob\DATE_OF_BIRTH] [ad\ADMISSION_DATE] [w\WARD] [t\TAG]…​`<br> e.g.,`edit 2 n\James Lee w\A2`
 **Find** | `find n\KEYWORD [MORE_KEYWORDS]`, `find ic\KEYWORD`<br> e.g., `find n\James Jake`, `find ic\a1234567b`
->>>>>>> 6666408e
 **List** | `list`
 **Help** | `help`
 
