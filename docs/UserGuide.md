--- conflicted
+++ resolved
@@ -274,7 +274,6 @@
    Edits the patient at the specified INDEX.
    Example: edit 1 ic\T0123456P t\
 
-<<<<<<< HEAD
 Find: find n\NAME [MORE_NAMES] OR find ic\IC_NUMBER
    Finds patients based on NAME or IC_NUMBER.
    Example: find n\John Doe
@@ -283,13 +282,6 @@
    If used without parameters, lists all patients. 
    If parameters are specified, lists patients in the specified ward and/or with the specified tags.
    Example: list t\FallRisk w\3
-=======
-Find: find KEYWORD [MORE_KEYWORDS]
-   Example: find John
-
-List: list [w\WARD] [t\TAG]...
-   Example: list w\A1 t\Diabetes
->>>>>>> 976cbdde
 
 Exit: exit
    Exits the application.
