---
layout: page
title: Developer Guide
---
* Table of Contents
{:toc}

--------------------------------------------------------------------------------------------------------------------
<<<<<<< HEAD

## Acknowledgements
=======
## **Acknowledgements**
>>>>>>> 599f575c

* The [original AB3 project](https://github.com/se-edu/addressbook-level3), which Nursing Address Book is based from.
<<<<<<< HEAD

--------------------------------------------------------------------------------------------------------------------

## Setting up, getting started
=======
* Libraries used: [JavaFX](https://openjfx.io/), [JUnit5](https://github.com/junit-team/junit5), [Jackson](https://github.com/FasterXML/jackson)

--------------------------------------------------------------------------------------------------------------------
## **Setting up, getting started**
>>>>>>> 599f575c

Refer to the guide [_Setting up and getting started_](SettingUp.md).

--------------------------------------------------------------------------------------------------------------------

## Design

### Architecture

<img src="images/ArchitectureDiagram.png" width="280" />


The ***Architecture Diagram*** given above explains the high-level design of the App.

Given below is a quick overview of main components and how they interact with each other.


**Main components of the architecture**

**`Main`** (consisting of classes [`Main`](https://github.com/AY2324S2-CS2103T-F10-1/tp/blob/master/src/main/java/seedu/address/Main.java) and [`MainApp`](https://github.com/AY2324S2-CS2103T-F10-1/tp/blob/master/src/main/java/seedu/address/MainApp.java) is in charge of the app launch and shut down.
* At app launch, it initializes the other components in the correct sequence, and connects them up with each other.
* At shut down, it shuts down the other components and invokes cleanup methods where necessary.

The bulk of the app's work is done by the following four components:

* [**`UI`**](#ui-component): The UI of the App.
* [**`Logic`**](#logic-component): The command executor.
* [**`Model`**](#model-component): Holds the data of the App in memory.
* [**`Storage`**](#storage-component): Reads data from, and writes data to, the hard disk.

[**`Commons`**](#common-classes) represents a collection of classes used by multiple other components.

**How the architecture components interact with each other**

The *Sequence Diagram* below shows how the components interact with each other for the scenario where the user issues the command `delete 1`.

<img src="images/ArchitectureSequenceDiagram.png" width="574" />

Each of the four main components (also shown in the diagram above),

* defines its *API* in an `interface` with the same name as the Component.
* implements its functionality using a concrete `{Component Name}Manager` class (which follows the corresponding API 
`interface` mentioned in the previous point.

For example, the `Logic` component defines its API in the `Logic.java` interface and implements its functionality using 
the `LogicManager.java` class which follows the `Logic` interface. Other components interact with a given component 
through its interface rather than the concrete class (reason: to prevent outside component's being coupled to the 
implementation of a component), as illustrated in the (partial) class diagram below.

<img src="images/ComponentManagers.png" width="300" />

The sections below give more details of each component.

### UI component

The **API** of this component is specified in [`Ui.java`](https://github.com/AY2324S2-CS2103T-F10-1/tp/blob/master/src/main/java/seedu/address/ui/Ui.java)

![Structure of the UI Component](images/UiClassDiagram.png)

The UI consists of a `MainWindow` that is made up of parts e.g.`CommandBox`, `ResultDisplay`, `PersonListPanel`, `StatusBarFooter` etc. All these, including the `MainWindow`, inherit from the abstract `UiPart` class which captures the commonalities between classes that represent parts of the visible GUI.

The `UI` component uses the JavaFx UI framework. The layout of these UI parts are defined in matching `.fxml` files that are in the `src/main/resources/view` folder. For example, the layout of the [`MainWindow`](https://github.com/AY2324S2-CS2103T-F10-1/tp/blob/master/src/main/java/seedu/address/ui/MainWindow.java) is specified in [`MainWindow.fxml`](https://github.com/AY2324S2-CS2103T-F10-1/tp/blob/master/src/main/resources/view/MainWindow.fxml)

The `UI` component,

* executes user commands using the `Logic` component.
* listens for changes to `Model` data so that the UI can be updated with the modified data.
* keeps a reference to the `Logic` component, because the `UI` relies on the `Logic` to execute commands.
* depends on some classes in the `Model` component, as it displays `Person` object residing in the `Model`.

### Logic component

**API** : [`Logic.java`](https://github.com/AY2324S2-CS2103T-F10-1/tp/blob/master/src/main/java/seedu/address/logic/Logic.java)

Here's a (partial) class diagram of the `Logic` component:

<img src="images/LogicClassDiagram.png" width="550"/>


The sequence diagram below illustrates the interactions within the `Logic` component, taking `execute("delete 1")` API call as an example.

![Interactions Inside the Logic Component for the `delete 1` Command](images/DeleteSequenceDiagram.png)

<div markdown="span" class="alert alert-info">
:information_source: <b>Note:</b> The lifeline for `DeleteCommandParser` should end at the destroy marker (X) but due to a limitation of PlantUML, the lifeline continues till the end of diagram.
</div>

How the `Logic` component works:

1. When `Logic` is called upon to execute a command, it is passed to an `AddressBookParser` object which in turn creates a parser that matches the command (e.g., `DeleteCommandParser`) and uses it to parse the command.
1. This results in a `Command` object (more precisely, an object of one of its subclasses e.g., `DeleteCommand`) which is executed by the `LogicManager`.
1. The command can communicate with the `Model` when it is executed (e.g. to delete a person).<br>
   Note that although this is shown as a single step in the diagram above (for simplicity), in the code it can take several interactions (between the command object and the `Model`) to achieve.
1. The result of the command execution is encapsulated as a `CommandResult` object which is returned back from `Logic`.

Here are the other classes in `Logic` (omitted from the class diagram above) that are used for parsing a user command:

<img src="images/ParserClasses.png" width="600"/>

How the parsing works:
* When called upon to parse a user command, the `AddressBookParser` class creates an `XYZCommandParser` (`XYZ` is a placeholder for the specific command name e.g., `AddCommandParser`) which uses the other classes shown above to parse the user command and create a `XYZCommand` object (e.g., `AddCommand`) which the `AddressBookParser` returns back as a `Command` object.
* All `XYZCommandParser` classes (e.g., `AddCommandParser`, `DeleteCommandParser`, ...) inherit from the `Parser` interface so that they can be treated similarly where possible e.g, during testing.

### Model component

**API** : [`Model.java`](https://github.com/AY2324S2-CS2103T-F10-1/tp/blob/master/src/main/java/seedu/address/model/Model.java)

<img src="images/ModelClassDiagram.png" width="600" />


The `Model` component,

* stores the address book data i.e., all `Person` objects (which are contained in a `UniquePersonList` object).
* stores the currently 'selected' `Person` objects (e.g., results of a search query) as a separate _filtered_ list which is exposed to outsiders as an unmodifiable `ObservableList<Person>` that can be 'observed' e.g. the UI can be bound to this list so that the UI automatically updates when the data in the list change.
* stores a `UserPref` object that represents the user’s preferences. This is exposed to the outside as a `ReadOnlyUserPref` objects.
* does not depend on any of the other three components (as the `Model` represents data entities of the domain, they should make sense on their own without depending on other components)

### Storage component

**API** : [`Storage.java`](https://github.com/AY2324S2-CS2103T-F10-1/tp/blob/master/src/main/java/seedu/address/storage/Storage.java)

<img src="images/StorageClassDiagram.png" width="550" />

The `Storage` component,
* can save both address book data and user preference data in JSON format, and read them back into corresponding objects.
* inherits from both `AddressBookStorage` and `UserPrefStorage`, which means it can be treated as either one (if only the functionality of only one is needed).
* depends on some classes in the `Model` component (because the `Storage` component's job is to save/retrieve objects that belong to the `Model`)

### Common classes

Classes used by multiple components are in the `seedu.addressbook.commons` package.

--------------------------------------------------------------------------------------------------------------------

## **Implementation**

This section contains some noteworthy details on how certain features are being implemented.

### Adding a patient into Nursing Address Book

The add patient feature is facilitated by `AddCommand`, `AddCommandParser` and `Person`.

Given below is an example usage scenario and how the add patient feature behaves at each step.

Step 1. The user launches the application for the first time.

Step 2. The user executes an Add Command (e.g. 'add n\Alice ic\A0055679T ad\01/01/2022 dob\01/01/2002 w\WA') to add a new patient to the address book.

n\: Indicates the name of the patient
ic\: Indicates the NRIC of the patient
ad\: Indicates the admission date of the patient
dob\: Indicates the date of birth of the patient
w\: Indicates the ward of the patient is currently in

The `AddCommandParser` parses the user input, creating a new `AddCommand` object.
The `AddCommand` object then creates a new `Person` object with the parsed details.

#### Implementation

The add patient feature is facilitated mainly by `AddCommand`, `AddCommandParser` and `LogicManager`.

Given below is an example usage scenario and how the add patient feature behaves at each step.

**Step 1.** The user inputs an add Command (e.g. `add n\Alice ic\A0055679T ad\01/01/2022 dob\01/01/2002 w\WA`) to add a new patient named Alice to the address book.  

<div markdown="span" class="alert alert-info">:information_source: **Note:** The format of the add command is as follows:  
  
- **n\\**: Indicates the name of the patient  
- **ic\\**: Indicates the NRIC of the patient  
- **ad\\**: Indicates the admission date of the patient into the hospital  
- **dob\\**: Indicates the date of birth of the patient  
- **w\\**: Indicates the ward the patient is currently in  
- **r\\**: Indicates remarks for the patient (optional)  
- **t\\**: Indicates the tags of the patient (optional, can have multiple)    
</div>


**Step 2.** The command is parsed via `AddressBookParser#parseCommand(String)`, which calls `AddCommandParser#parse(String)` to parse the user input and creates a new `AddCommand` object.

**Step 3.** The created `AddCommand` is returned to `LogicManager`. Then, `AddCommand` is executed by calling `AddCommand#execute(Model)`.

**Step 4.** The `AddCommand#execute(Model)` then calls `Model#addPerson(Person)` to add the new patient to the address book.

**Step 5.** The `CommandResult` from the `AddCommand` object is returned to `LogicManager` and then to `UI` to display the success message.

**UML Diagrams:**

The following sequence diagram summarizes what happens when a user executes a new command:

![AddSequenceDiagram.png](images%2FAddSequenceDiagram.png)


The following activity diagram summarizes what happens when a user executes a new command:

![AddActivityDiagram.png](images%2FAddActivityDiagram.png)

### Deleting a patient from Nursing Address Book

#### Implementation

The delete patient feature is facilitated mainly by `DeleteCommand`, `DeleteCommandParser` and `LogicManager`.

Given below is an example usage scenario and how the delete patient feature behaves at each step.

**Step 1.** The user inputs a delete Command (e.g. `delete 1`) to delete the patient at index 1 in Nursing Address Book.

**Step 2.** The command is parsed via `AddressBookParser#parseCommand(String)`, which calls `DeleteCommandParser#parse(String)` to parse the user input and creates a new `DeleteCommand` object.

**Step 3.** The created `DeleteCommand` is returned to `LogicManager`. Then, `DeleteCommand` is executed by calling `DeleteCommand#execute(Model)`.

**Step 4.** The `DeleteCommand#execute(Model)` then calls `Model#deletePerson(Person)` to delete the patient from the address book.

**Step 5.** The `CommandResult` from the `DeleteCommand` object is returned to `LogicManager` and then to `UI` to display the success message.

**UML Diagrams:**

Given below is the sequence diagram that summarizes what happens when a user executes a new command:

![DeleteSequenceDiagram.png](images/DeleteSequenceDiagram.png)

The following activity diagram summarizes what happens when a user executes a new command:

![DeleteActivityDiagram.png](images/DeleteActivityDiagram.png)

### Editing a patient's details

#### Implementation

Editing a patient's details is facilitated mainly by `EditCommand`, `EditCommandParser` and `LogicManager`.

Given below is an example usage scenario and how the edit patient feature behaves at each step.

**Step 1.** The user inputs an edit Command (e.g. `edit 1 w\WB`) to edit the ward of the patient at index 1 in Nursing Address Book.

**Step 2.** The command is parsed via `AddressBookParser#parseCommand(String)`, which calls `EditCommandParser#parse(String)`to parse the user input and creates a new `EditCommand` object.

**Step 3.** A new `EditPersonDescriptor` object is created with the new ward details. 
A new `EditCommand` instance will be created with the index of the patient to be edited and the new `EditPersonDescriptor` object.

**Step 4.** The `EditCommand` instace is returned to the `LogicManager` and `execute` is called.

**Step 5.** The `EditCommand` instance calls `Model#setPerson(Person, Person)` to edit the patient's details.
The patient specified will have its ward updated to the new ward specified.

**UML Diagrams:**

The following sequence diagram summarizes what happens when a user executes a new command:

![EditSequenceDiagram.png](images/EditSequenceDiagram.png)


<<<<<<< HEAD
### List with filter by tags and/or ward feature
#### Introduction
This section describes the implementation of the list with filter by tags and/or ward mechanism in NAB. This mechanism
allows users to list patients based on their tags and/or ward, on top of listing all patients. This feature is useful
for nurses to quickly find patients with specific medical conditions or patients in a specific ward.
=======
### Showing help for commands

#### Implementation

The help command is facilitated by the `HelpCommand` class. It allows users to view the usage instructions for the application.



The `HelpCommand` class extends the `Command` interface and is responsible for executing the `help` command. It creates a `CommandResult` object with the help message to be displayed to the user.

**UML Diagrams:**

The following class diagram shows the relevant classes involved in the help command implementation:

Step 1. The `LogicManager` is called to execute the "help" command.

Step 2. The `AddressBookParser` parses the command and creates a new `HelpCommand` instance.

Step 3. The `LogicManager` calls the `execute()` method of the `HelpCommand`.

Step 4. The `HelpCommand` creates a new `CommandResult` with the help message.

Step 5. The `MainWindow` handles the help command and calls the `handleHelp()` method.

Step 6. The `ResultDisplay` is updated with the help message obtained from `HelpCommand.SHOWING_HELP_MESSAGE`.

The `HelpCommand` class interacts with the `Logic` component and utilizes the `CommandResult` class to encapsulate the result of executing the `help` command. The `MainWindow` and `ResultDisplay` classes in the UI component are responsible for handling the display of the help message to the user.


![HelpCommandClassDiagram](images/HelpClassDiagram.png)

The following sequence diagram shows how the help command works:

![HelpCommandSequenceDiagram](images/HelpSequenceDiagram.png)

The following activity diagram summarizes what happens when a user executes a new command:

<img src="images/CommitActivityDiagram.png" width="250"/>

When the user executes the help command, the following steps occur:
  

1. The `LogicManager` is called to execute the "help" command.
2. The `AddressBookParser` parses the command and creates a new `HelpCommand` instance.
3. The `LogicManager` calls the `execute()` method of the `HelpCommand`.
4. The `HelpCommand` creates a new `CommandResult` with the help message.
5. The `MainWindow` handles the help command and calls the `handleHelp()` method.
6. The `ResultDisplay` is updated with the help message obtained from `HelpCommand.SHOWING_HELP_MESSAGE`.


The `HelpCommand` class interacts with the `Logic` component and utilizes the `CommandResult` class to encapsulate the result of executing the `help` command. The `MainWindow` and `ResultDisplay` classes in the UI component are responsible for handling the display of the help message to the user.

### List by tags and/or ward feature
>>>>>>> 599f575c

#### Implementation

The filter by tags and/or ward mechanism is facilitated by `ListCommand`, `ListCommandParser`, `ListKeywordsPredicate`
and `LogicManager`, which implements the `Logic` interface. `LogicManager` holds a `AddressBookParser` that parses the
user input, and a model where the command is executed. Additionally, it implements the following operations:

* `LogicManager#execute(String)`— Executes the given user String input to return a `CommandResult` object.

These operations are exposed in the UI interface as `MainWindow#executeCommand(String)`.

Given below is an example usage scenario and how the filter by tags and/or ward mechanism behaves at each step.

Step 1. The user executes `list t\diabetes` command to list patients with the diabetes tag in the address book.
- The `list` command triggers `AddressBookParser` to parse the user input, identifying the `list` command word to call
  `ListCommandParser#parse(String)` to parse the rest of the user input.

Step 2. `ListCommandParser#parse(String)` parses the user input. If there are subsequent arguments, a
`ListKeywordPredicate` object is created with the keyword(s) provided. The keywords can be either a ward or tag(s) or both,
supplied by the user with the relevant prefix. In this case, it would be a tag, `t\diabetes`.

Step 3. A new `ListCommand` instance is created using the `ListKeywordsPredicate` object. (If there are no parameters
provided, it will still simply create a `ListCommand` object.)

The following is a list of objects created thus far:

![ListObjectDiagram](images/ListObjectDiagram.png)

Step 4. The `ListCommand` object is returned to `LogicManager` and `execute` is called. `ListCommand#execute(Model)`
filters the list of patients in `Model` based on the `ListKeywordsPredicate` object if it is present. (Otherwise, it
returns the full list of patients.)

Step 5. The filtered list of patients (with diabetes) is displayed to the user through the GUI.

**UML Diagrams:**

The following sequence diagram shows how the listing of relevant patients would work:
![ListCommandSequenceDiagram](images/ListCommandSequenceDiagram.png)

The following activity diagram summarizes what happens when a user executes a new command to list relevant patients:

<img src="images/ListCommandActivityDiagram2.png" width="250" />

#### Design considerations:

**Aspect: Command to filter:**

* **Alternative 1 (current choice):** Add the parameters to list command instead of find.
    * Pros: More appropriate as `list` will produce a useful list of relevant contacts, whereas `find` implies that only one useful result is expected.
    * Cons: May not have such a clear distinction between `list` and `find`, as user just wants to search for results.

* **Alternative 2:** Add parameters to find command instead of list.
    * Pros: Easy to use, one command will perform all search.
    * Cons: Unable to differentiate usefulness.

**Aspect: Filter by a ward or many wards:**

* **Alternative 1 (current choice):** Allow filtering only by at most 1 ward input.
    * Pros: More targeted; Nurses will only refer to the ward that they are in or are visiting. Otherwise, will filter across all wards.
    * Cons: Does not allow looking at specific, multiple wards.

* **Alternative 2:** Allow multiple ward tags.
    * Pros: Easy to be more specific.
    * Cons: Not relevant for the nurses use case. Allowing more wards also make it harder to filter fast.


### Find feature

#### Introduction
This section describes the implementation of the find by name or NRIC mechanism in NAB. 

#### Implementation

The find feature is facilitated by `FindCommand`, `FindCommandParser`, `NameContainsKeywordsPredicate` and
`IcContainsKeywordsPredicate`.

Additionally, it implements the following operations:

* `FindCommandParser#parse()` — Parses user input and creates a `FindCommand` object.

Given below is an example usage scenario and how the find by name or IC mechanism behaves at each step.

Step 1. The user executes `find n\Bob` command to find patient with the name Bob in the address book. The
`FindCommandParser` parses the user input, creating a new `FindCommand` and `NameContainsKeywordsPredicate` object.

Step 2. For each patient in the address book, the `predicate` object will be passed to
`Model#updateFilteredPersonList` check if the patient has Bob as part of his/her name. If the patient has the name Bob,
the patient will be shown in result.

**UML Diagrams:**

The following sequence diagram shows how the finding of patient would work:
![FindCommandSequenceDiagram](images/FindSequenceDiagram.png)

The following activity diagram summarizes what happens when a user executes a new command to find a patient:

![FindActivityDiagram](images/FindActivityDiagram.png)

#### Design considerations:

**Aspect: Find by full word or letters:**

* **Alternative 1 (current choice):** Allow finding by full word only.
    * Pros: More meaningful to find by words instead of just letters.
    * Cons: Harder to search when patient details is insufficient.

* **Alternative 2:** Allow finding by letters.
    * Pros: Able to search even if lacking patient information.
    * Cons: Harder to get specific patient as result will be a list.


### Showing help for commands

#### Implementation

The help command is facilitated by the `HelpCommand` class. It allows users to view the usage instructions for the application.


The `HelpCommand` class extends the `Command` interface and is responsible for executing the `help` command. It creates a `CommandResult` object with the help message to be displayed to the user.

**UML Diagrams:**

The following class diagram shows the relevant classes involved in the help command implementation:

Step 1. The `LogicManager` is called to execute the "help" command.
Step 2. The `AddressBookParser` parses the command and creates a new `HelpCommand` instance.
Step 3. The `LogicManager` calls the `execute()` method of the `HelpCommand`.
Step 4. The `HelpCommand` creates a new `CommandResult` with the help message.
Step 5. The `MainWindow` handles the help command and calls the `handleHelp()` method.
Step 6. The `ResultDisplay` is updated with the help message obtained from `HelpCommand.SHOWING_HELP_MESSAGE`.

The `HelpCommand` class interacts with the `Logic` component and utilizes the `CommandResult` class to encapsulate the result of executing the `help` command. The `MainWindow` and `ResultDisplay` classes in the UI component are responsible for handling the display of the help message to the user.


![HelpCommandClassDiagram](images/HelpClassDiagram.png)

The following sequence diagram shows how the help command works:

![HelpCommandSequenceDiagram](images/HelpSequenceDiagram.png)

The following activity diagram summarizes what happens when a user executes a new command:

<img src="images/CommitActivityDiagram.png" width="250"/>

When the user executes the help command, the following steps occur:


1. The `LogicManager` is called to execute the "help" command.
2. The `AddressBookParser` parses the command and creates a new `HelpCommand` instance.
3. The `LogicManager` calls the `execute()` method of the `HelpCommand`.
4. The `HelpCommand` creates a new `CommandResult` with the help message.
5. The `MainWindow` handles the help command and calls the `handleHelp()` method.
6. The `ResultDisplay` is updated with the help message obtained from `HelpCommand.SHOWING_HELP_MESSAGE`.


The `HelpCommand` class interacts with the `Logic` component and utilizes the `CommandResult` class to encapsulate the result of executing the `help` command. The `MainWindow` and `ResultDisplay` classes in the UI component are responsible for handling the display of the help message to the user.


--------------------------------------------------------------------------------------------------------------------

## **Documentation, logging, testing, configuration, dev-ops**

* [Documentation guide](Documentation.md)
* [Testing guide](Testing.md)
* [Logging guide](Logging.md)
* [Configuration guide](Configuration.md)
* [DevOps guide](DevOps.md)

--------------------------------------------------------------------------------------------------------------------

## **Appendix: Requirements**

### Product scope

**Target user profile**:
Ward nurses
* manage a significant number of patient contacts with varying details
* quickly access critical patient information in time-sensitive situations
* track and log details of care administered to each patient over time

**Preferences/ Skills**
* prefer desktop apps over other types
* can type fast
* prefers typing to mouse interactions
* is reasonably comfortable using CLI (command-line interface) apps

**Value proposition**: streamlined text-based commands to manage contacts faster than a typical mouse/GUI driven app

### User stories

Priorities: High (must have) - `* * *`, Medium (nice to have) - `* *`, Low (unlikely to have) - `*`

| Priority | As a …​ | I want to …​                                 | So that I can…​                                              |
|----------|---------|----------------------------------------------|--------------------------------------------------------------|
| `* * *`  | user    | add patient records                          | keep track of their medical condition in the hospital        |
| `* * *`  | user    | view existing patient records                | access information on existing patients                      |
| `* * *`  | user    | delete a patient record                      | remove outdated or irrelevant patient data                   |
| `* *`    | user    | edit patient records                         | ensure that all patient details are current and accurate     |
| `* *`    | user    | list patients based on their tags            | view patients based on category                              |
| `* *`    | user    | list all patients tied to a specific ward    | know which patients belong to which ward                     |
| `* *`    | user    | find patients via their name or NRIC         | quickly find information of specific patient                 |
| `* *`    | user    | access the user guide through the app easily | learn how to use the Nursing Address Book                    |
| `*`      | user    | view patient list sorted by name             | look through the list of patients in a more organized manner |

### Use cases

(For all use cases below, the **System** is the `Nursing Address Book` and the **Actor** is the `user`, unless 
specified otherwise)

**Use case: `UC01 - View all patient records`**

**MSS**

1.  User requests to list patients.
2.  Nursing Address Book shows a list of patients.

    Use case ends.

**Extensions**

* 1a. Nursing Address Book detects that the command is invalid. 
  * 1a1. Nursing Address Book shows an error message.

  Use case resumes at step 1.

**Use case: `UC02 - Add a patient`**

**MSS**

1.  User requests to add a patient.
2.  Nursing Address Book adds the patient.
3.  Nursing Address Book shows success message to the user.

    Use case ends.

**Extensions**

* 1a. Nursing Address Book detects that the patient details is invalid.
    * 1a1. Nursing Address Book shows an error message.
    
    Use case resumes at step 1.

**Use case: `US03 - Delete a patient`**

**MSS**

1.  User requests to view patient records(UC01).
2.  User requests to delete a patient in the list.
3.  Nursing Address Book deletes the person.
4.  Nursing Address Book shows success message to the user.

    Use case ends.

**Extensions**

* 2a. The given index is invalid.
  * 2a2. AddressBook shows an error message.

    Use case resumes at step 2.

**Use case: `US04 - Edit a patient records`**

**MSS**

1.  User requests to view patient records(UC01).
2.  User requests to edit a patient's record in the list.
3.  Nursing Address Book edits the patient's record.
4.  Nursing Address Book shows success message to the user.

    Use case ends.

**Extensions**

* 2a. Nursing Address Book detects that the patient details is invalid.
    * 2a1. Nursing Address Book shows an error message.

      Use case resumes at step 2.

**Use case: `US05 - Find patient`**

**MSS**

1. User requests to find a patient in the list. 
2. Nursing Address Book shows the patient.

    Use case ends.

**Extensions**

* 1a. Nursing Address Book detects that the given parameter is invalid.
    * 1a1. Nursing Address Book shows an error message.

      Use case resumes at step 1.

**Use case: `US06 - View patient with specific tags`**

**MSS**

1. User requests to view patients with specific tags.
2. Nursing Address Book shows the patient list.

   Use case ends.

**Extensions**

* 1a. Nursing Address Book detects that the given parameter is invalid.
    * 1a1. Nursing Address Book shows an error message.

      Use case resumes at step 1.

**Use case: `US07 - View patients in specific ward`**

**MSS**

1. User requests to view patients in specific ward.
2. Nursing Address Book shows the patient.

   Use case ends.

**Extensions**

* 1a. Nursing Address Book detects that the given parameter is invalid.
    * 1a1. Nursing Address Book shows an error message.

      Use case resumes at step 1.

**Use case: `US08 - Get help with command usage`**

**MSS**

1. User requests to get help with command usage.
2. Nursing Address Book shows command usage.

   Use case ends.

**Extensions**

* 1a. Nursing Address Book detects that the command is invalid.
    * 1a1. Nursing Address Book shows an error message.

      Use case resumes at step 1.

### Non-Functional Requirements

1.  Should work on any _mainstream OS_ as long as it has Java `11` installed.
2.  Should be able to hold up to 1000 persons without a noticeable sluggishness in performance for typical usage.
3.  A user with above average typing speed for regular English text (i.e. not code, not system admin commands) should be able to accomplish most of the tasks faster using commands than using the mouse.
4.  The user interface should be intuitive and easy to navigate.
5.  The codebase should be well-structured and well-documented to facilitate future maintenance and enhancements.
6.  The application should only support a single user.
7.  The product needs to be developed in a breadth-first incremental manner over the project duration.
8.  The data should be stored locally and should be in a human editable text file.
9.  The software should follow the Object-oriented paradigm primarily.
10.  The software should work without requiring an installer.
11.  The software should not depend on a specific remote server.
12.  The GUI should work well for standard screen resolutions 1920x1080 and higher, and, for screen scales 100% and 125%.
13.  The GUI should be usable (i.e., all functions can be used even if the user experience is not optimal) for,
     resolutions 1280x720 and higher, and, for screen scales 150%.
14.  The product should be available as a single JAR file of size 100MB or below.
15.  The web documents saved should be a PDF file of size 15MB or below.
16.  The final JAR/PDF files should not be bloated unnecessarily.
17.  The DG and UG should be PDF-friendly, without any expandable panels, embedded videos, animated GIFs etc.
18.  The use of third-party frameworks/libraries/services is allowed only if they, are free, open-source (this
     doesn't apply to services), and have permissive license terms; do not require any installation by the user.
19.  The product should process a user input command within 2 second.

### Glossary

* **Mainstream OS**: Windows, Linux, Unix, MacOS
* **Patient**: A person receiving medical services at a hospital
* **NRIC**: Identity card number of the National Registration Identity Card, used as a unique identifier for 
  patients in Nursing Address Book

--------------------------------------------------------------------------------------------------------------------

## **Appendix: Instructions for manual testing**

Given below are instructions to test the app manually.

[//]: # (<div markdown="span" class="alert alert-info">:information_source: **Note:** These instructions only provide a starting point for testers to work on;)

[//]: # (testers are expected to do more *exploratory* testing)

[//]: # (</div>)

### Launch and shutdown

1. Initial launch

    1. Download the jar file and copy into an empty folder
    2. Double-click the jar file <br>
       Expected: Shows the GUI with a set of sample contacts. The window size may not be optimum.

2. Saving window preferences

    1. Resize the window to an optimum size. Move the window to a different location. Close the window.
    2. Re-launch the app by double-clicking the jar file.<br>
       Expected: The most recent window size and location is retained.

### Adding a patient

1. Adding a patient

    1. Prerequisites: There exist no patient with NRIC `A1234567B` in the patient records.

    2. Test case (Valid parameters): `add n\John Smith ic\A1234567B dob\01/01/2000 ad\02/02/2020 w\a1 t\diarrhea
       r\likes to go to the park`<br>
       Expected: Patient successfully added into patient list. Details of the added patient shown in the status bar.

    3. Test case (Missing parameter): `add n\John Smith`<br>
       Expected: No patient is added. Error details shown in the status bar.

    4. Test case (Invalid Name): `add n\ ic\A1234567B dob\01/01/2000 ad\02/02/2020 w\a1 t\diarrhea r\likes to go to the park`<br>
       Expected: Similar to previous.

    5. Test case (Invalid NRIC): `add n\John Smith ic\A12347B dob\01/01/2000 ad\02/02/2020 w\a1 t\diarrhea r\likes to go to the park`<br>
       Expected: Similar to previous.

    6. Test case (Invalid Date of Birth): `add n\John Smith ic\A1234567B dob\2000 ad\02/02/2020 w\a1 t\diarrhea r\likes to go to the park`<br>
       Expected: Similar to previous.

    7. Test case (Repeated Parameter): `add n\John Smith ic\A1234567B ic\A1234567B dob\01/01/2000 ad\02/02/2020 w\a1
       t\diarrhea r\likes to go to the park`<br>
       Expected: Similar to previous.

    8. Test case (Date of Birth after Admission Date): `add n\John Smith ic\A1234567B dob\03/03/2000 ad\01/01/1999 w\a1`<br>
       Expected: Similar to previous.


### Viewing patients

1. Viewing all patients

    1. Prerequisites: Multiple patients in the patient list.

    2. Test case: `list`<br>
       Expected: List of patients is shown.

<<<<<<< HEAD
   3. Test case: `list 181` or any command with extra characters supplied<br>
      Expected: No change in displayed patient list. Error details shown in the status message.

=======
    3. Test case: `list 181` or any command with extra characters supplied<br>
       Expected: Similar to previous.
>>>>>>> 599f575c

2. Viewing patients by tags and ward

    1. Prerequisites: Multiple patients in the patient list.

    1. Test case: `list tag\diarrhea w\a1`<br>
       Expected: List of patients is shown.

    1. Test case: `list t\diarrhea`<br>
       Expected: List of patients is shown.

    1. Test case: `list w\a1`<br>
       Expected: List of patients is shown.

### Editing a patient

1. Edit a patient while all patients are being shown

    1. Prerequisites: List all patients using the `list` command. Multiple patients in the list.

    1. Test case: `edit 1 n\John`<br>
       Expected: Name of first patient is changed. Details of the edited patient is shown in the status bar.

    1. Test case: `edit 1 ic\W9876543M`<br>
       Expected: NRIC of first patient is changed. Details of the edited patient is shown in the status bar.

    1. Test case: `edit 1 dob\03/03/2005`<br>
       Expected: Date of birth of first patient is changed. Details of the edited patient is shown in the status bar.

    1. Test case: `edit 1 ad\05/05/2021`<br>
       Expected: Admission date of first patient is changed. Details of the edited patient is shown in the status bar.

    1. Test case: `edit 1 t\flu r\afraid of darkness`<br>
       Expected: tag and remark of first patient is changed. Details of the edited patient is shown in the status bar.

    2. Test case (Invalid Index): `edit x n\John` where x is larger than list size <br>
       Expected: Error details shown in status bar.

    1. Test case (Invalid Name): `edit 1 n\ `<br>
       Expected: Patient name is not changed. Error details shown in the status bar.

    2. Test case (Invalid NRIC): `edit 1 ic\a1231234b`<br>
       Expected: Patient NRIC is not changed. Error details shown in the status bar.

    3. Test case (Invalid Date of Birth): `edit 1 dob\03-03-2004`<br>
       Expected: Patient Date of Birth is not changed. Error details shown in the status bar.

    4. Test case (Invalid Admission Date): `edit 1 ad\04-02-2024 `<br>
       Expected: Patient Admission Date is not changed. Error details shown in the status bar.

    5. Test case (Date of Birth after Admission Date): `edit 1 dob\03/03/2024 ad\01/01/2024 `<br>
       Expected: Patient Date of Birth and Admission Date is not changed. Error details shown in the status bar.

    6. Test case (Invalid Ward): `edit 1 w\B-1 `<br>
       Expected: Patient ward is not changed. Error details shown in the status bar.

### Finding a patient

1. Finding a patient by name

    1. Prerequisites: There exist only 1 patient `John Smith` in the patient records.

    1. Test case: `find n\John Smith`<br>
       Expected: `John Smith` is shown.

    1. Test case: `find n\john`<br>
       Expected: Similar to previous.

    1. Test case: `find n\Smith`<br>
       Expected: Similar to previous.

    1. Test case: `find n\j`<br>
       Expected: No patient is shown.

    1. Test case: `find n\`<br>
       Expected: Similar to previous.

2. Finding a patient by NRIC

    1. Prerequisites: There exist a patient with the NRIC `A1234567B` in the address book.

    1. Test case: `find ic\A1234567`<br>
       Expected: The patient with the NRIC `A1234567B` is shown.

    1. Test case: `find ic\a1234567b`<br>
       Expected: Similar to previous.

    1. Test case: `find ic\`<br>
       Expected: No patient is shown.

### Deleting a person

1. Deleting a patient while all patients are being shown

    1. Prerequisites: List all patients using the `list` command. Multiple patients in the list.

    1. Test case: `delete 1`<br>
       Expected: First patient is deleted from the list. Details of the deleted contact shown in the status message.

    1. Test case: `delete 0`<br>
       Expected: No patient is deleted. Error details shown in the status message.

    1. Other incorrect delete commands to try: `delete`, `delete x`, `...` (where x is larger than the list size)<br>
       Expected: Similar to previous.


### Saving data

1. Dealing with missing/corrupted data files

    1. Prerequisites: The addressbook.json file in the data directory must exist.

    1. Test case: Delete the addressbook.json file.<br>
       Expected: The app launches successfully, populated with the sample data.<|MERGE_RESOLUTION|>--- conflicted
+++ resolved
@@ -6,29 +6,19 @@
 {:toc}
 
 --------------------------------------------------------------------------------------------------------------------
-<<<<<<< HEAD
-
-## Acknowledgements
-=======
+
 ## **Acknowledgements**
->>>>>>> 599f575c
 
 * The [original AB3 project](https://github.com/se-edu/addressbook-level3), which Nursing Address Book is based from.
-<<<<<<< HEAD
+* Libraries used: [JavaFX](https://openjfx.io/), [JUnit5](https://github.com/junit-team/junit5), [Jackson](https://github.com/FasterXML/jackson)
 
 --------------------------------------------------------------------------------------------------------------------
 
 ## Setting up, getting started
-=======
-* Libraries used: [JavaFX](https://openjfx.io/), [JUnit5](https://github.com/junit-team/junit5), [Jackson](https://github.com/FasterXML/jackson)
+
+Refer to the guide [_Setting up and getting started_](SettingUp.md).
 
 --------------------------------------------------------------------------------------------------------------------
-## **Setting up, getting started**
->>>>>>> 599f575c
-
-Refer to the guide [_Setting up and getting started_](SettingUp.md).
-
---------------------------------------------------------------------------------------------------------------------
 
 ## Design
 
@@ -36,11 +26,9 @@
 
 <img src="images/ArchitectureDiagram.png" width="280" />
 
-
 The ***Architecture Diagram*** given above explains the high-level design of the App.
 
 Given below is a quick overview of main components and how they interact with each other.
-
 
 **Main components of the architecture**
 
@@ -102,7 +90,6 @@
 Here's a (partial) class diagram of the `Logic` component:
 
 <img src="images/LogicClassDiagram.png" width="550"/>
-
 
 The sequence diagram below illustrates the interactions within the `Logic` component, taking `execute("delete 1")` API call as an example.
 
@@ -132,7 +119,7 @@
 
 **API** : [`Model.java`](https://github.com/AY2324S2-CS2103T-F10-1/tp/blob/master/src/main/java/seedu/address/model/Model.java)
 
-<img src="images/ModelClassDiagram.png" width="600" />
+<img src="images/ModelClassDiagram.png" width="450" />
 
 
 The `Model` component,
@@ -164,23 +151,6 @@
 This section contains some noteworthy details on how certain features are being implemented.
 
 ### Adding a patient into Nursing Address Book
-
-The add patient feature is facilitated by `AddCommand`, `AddCommandParser` and `Person`.
-
-Given below is an example usage scenario and how the add patient feature behaves at each step.
-
-Step 1. The user launches the application for the first time.
-
-Step 2. The user executes an Add Command (e.g. 'add n\Alice ic\A0055679T ad\01/01/2022 dob\01/01/2002 w\WA') to add a new patient to the address book.
-
-n\: Indicates the name of the patient
-ic\: Indicates the NRIC of the patient
-ad\: Indicates the admission date of the patient
-dob\: Indicates the date of birth of the patient
-w\: Indicates the ward of the patient is currently in
-
-The `AddCommandParser` parses the user input, creating a new `AddCommand` object.
-The `AddCommand` object then creates a new `Person` object with the parsed details.
 
 #### Implementation
 
@@ -276,13 +246,6 @@
 ![EditSequenceDiagram.png](images/EditSequenceDiagram.png)
 
 
-<<<<<<< HEAD
-### List with filter by tags and/or ward feature
-#### Introduction
-This section describes the implementation of the list with filter by tags and/or ward mechanism in NAB. This mechanism
-allows users to list patients based on their tags and/or ward, on top of listing all patients. This feature is useful
-for nurses to quickly find patients with specific medical conditions or patients in a specific ward.
-=======
 ### Showing help for commands
 
 #### Implementation
@@ -336,12 +299,11 @@
 The `HelpCommand` class interacts with the `Logic` component and utilizes the `CommandResult` class to encapsulate the result of executing the `help` command. The `MainWindow` and `ResultDisplay` classes in the UI component are responsible for handling the display of the help message to the user.
 
 ### List by tags and/or ward feature
->>>>>>> 599f575c
 
 #### Implementation
 
 The filter by tags and/or ward mechanism is facilitated by `ListCommand`, `ListCommandParser`, `ListKeywordsPredicate`
-and `LogicManager`, which implements the `Logic` interface. `LogicManager` holds a `AddressBookParser` that parses the
+and `LogicManager`, which implements the `Logic` interface. `LogicManager` holds a `AddressBookParser` that parses the 
 user input, and a model where the command is executed. Additionally, it implements the following operations:
 
 * `LogicManager#execute(String)`— Executes the given user String input to return a `CommandResult` object.
@@ -402,7 +364,6 @@
     * Pros: Easy to be more specific.
     * Cons: Not relevant for the nurses use case. Allowing more wards also make it harder to filter fast.
 
-
 ### Find feature
 
 #### Introduction
@@ -446,54 +407,6 @@
 * **Alternative 2:** Allow finding by letters.
     * Pros: Able to search even if lacking patient information.
     * Cons: Harder to get specific patient as result will be a list.
-
-
-### Showing help for commands
-
-#### Implementation
-
-The help command is facilitated by the `HelpCommand` class. It allows users to view the usage instructions for the application.
-
-
-The `HelpCommand` class extends the `Command` interface and is responsible for executing the `help` command. It creates a `CommandResult` object with the help message to be displayed to the user.
-
-**UML Diagrams:**
-
-The following class diagram shows the relevant classes involved in the help command implementation:
-
-Step 1. The `LogicManager` is called to execute the "help" command.
-Step 2. The `AddressBookParser` parses the command and creates a new `HelpCommand` instance.
-Step 3. The `LogicManager` calls the `execute()` method of the `HelpCommand`.
-Step 4. The `HelpCommand` creates a new `CommandResult` with the help message.
-Step 5. The `MainWindow` handles the help command and calls the `handleHelp()` method.
-Step 6. The `ResultDisplay` is updated with the help message obtained from `HelpCommand.SHOWING_HELP_MESSAGE`.
-
-The `HelpCommand` class interacts with the `Logic` component and utilizes the `CommandResult` class to encapsulate the result of executing the `help` command. The `MainWindow` and `ResultDisplay` classes in the UI component are responsible for handling the display of the help message to the user.
-
-
-![HelpCommandClassDiagram](images/HelpClassDiagram.png)
-
-The following sequence diagram shows how the help command works:
-
-![HelpCommandSequenceDiagram](images/HelpSequenceDiagram.png)
-
-The following activity diagram summarizes what happens when a user executes a new command:
-
-<img src="images/CommitActivityDiagram.png" width="250"/>
-
-When the user executes the help command, the following steps occur:
-
-
-1. The `LogicManager` is called to execute the "help" command.
-2. The `AddressBookParser` parses the command and creates a new `HelpCommand` instance.
-3. The `LogicManager` calls the `execute()` method of the `HelpCommand`.
-4. The `HelpCommand` creates a new `CommandResult` with the help message.
-5. The `MainWindow` handles the help command and calls the `handleHelp()` method.
-6. The `ResultDisplay` is updated with the help message obtained from `HelpCommand.SHOWING_HELP_MESSAGE`.
-
-
-The `HelpCommand` class interacts with the `Logic` component and utilizes the `CommandResult` class to encapsulate the result of executing the `help` command. The `MainWindow` and `ResultDisplay` classes in the UI component are responsible for handling the display of the help message to the user.
-
 
 --------------------------------------------------------------------------------------------------------------------
 
@@ -765,7 +678,6 @@
     8. Test case (Date of Birth after Admission Date): `add n\John Smith ic\A1234567B dob\03/03/2000 ad\01/01/1999 w\a1`<br>
        Expected: Similar to previous.
 
-
 ### Viewing patients
 
 1. Viewing all patients
@@ -775,14 +687,9 @@
     2. Test case: `list`<br>
        Expected: List of patients is shown.
 
-<<<<<<< HEAD
    3. Test case: `list 181` or any command with extra characters supplied<br>
       Expected: No change in displayed patient list. Error details shown in the status message.
 
-=======
-    3. Test case: `list 181` or any command with extra characters supplied<br>
-       Expected: Similar to previous.
->>>>>>> 599f575c
 
 2. Viewing patients by tags and ward
 
