--- conflicted
+++ resolved
@@ -597,11 +597,7 @@
 
   Use case ends.
 
-<<<<<<< HEAD
-**Use case: `US04 - Edit a patient's records`**
-=======
-**Use case: `UC04 - Edit a patient records`**
->>>>>>> 0046d57f
+**Use case: `UC04 - Edit a patient's records`**
 
 **MSS**
 
@@ -710,7 +706,6 @@
 #### Non-Functional Requirements
 
 1.  Should work on any _mainstream OS_ as long as it has Java `11` installed.
-<<<<<<< HEAD
 2.  Should be able to hold up to 1000 persons without a noticeable sluggishness in performance for typical usage.
 3.  A user with above average typing speed for regular English text (i.e. not code, not system admin commands) should be able to accomplish most of the tasks faster using commands than using the mouse.
 4.  The user interface should be intuitive and easy to navigate.
@@ -742,17 +737,6 @@
 * **NRIC**: Identity card number of the National Registration Identity Card, used as a unique identifier for
     patients in Nursing Address Book
 * **Patient**: A person receiving medical services at a hospital
-=======
-1.  A user with above average typing speed for regular English text (i.e. not code, not system admin commands) 
-    should be able to accomplish most of the tasks faster using commands than using the mouse.
-1.  The codebase should be well-structured and well-documented to facilitate future maintenance and enhancements.
-1.  The application should only support a single user.
-1.  The data should be stored locally and should be in a human editable text file.
-1.  The software should work without requiring an installer.
-1.  The software should not depend on any specific remote server.
-1.  The product should be available as a single JAR file of size 100MB or below.
-1.  The product should process a user input command within 2 seconds.
->>>>>>> 0046d57f
 
 --------------------------------------------------------------------------------------------------------------------
 
