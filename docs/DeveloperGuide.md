---
layout: page
title: Developer Guide
---
* Table of Contents
{:toc}

--------------------------------------------------------------------------------------------------------------------

## **Acknowledgements**

* The [original AB3 project](https://github.com/se-edu/addressbook-level3), which Nursing Address Book (NAB) is based from.
* Libraries used: [JavaFX](https://openjfx.io/), [JUnit5](https://github.com/junit-team/junit5), [Jackson](https://github.com/FasterXML/jackson)

--------------------------------------------------------------------------------------------------------------------

## **Setting up, getting started**

Refer to the guide [_Setting up and getting started_](SettingUp.md).

--------------------------------------------------------------------------------------------------------------------

## **Design**

### Architecture

<div align="center">
    <img src="images/ArchitectureDiagram.png" width="280" alt="Architecture diagram"/>
    <br>
</div>

The ***Architecture Diagram*** given above explains the high-level design of the App.

Given below is a quick overview of main components and how they interact with each other.

**Main components of the architecture**

**`Main`** (consisting of classes [`Main`](https://github.com/AY2324S2-CS2103T-F10-1/tp/blob/master/src/main/java/seedu/address/Main.java) and [`MainApp`](https://github.com/AY2324S2-CS2103T-F10-1/tp/blob/master/src/main/java/seedu/address/MainApp.java) is in charge of the app launch and shut down.
* At app launch, it initializes the other components in the correct sequence, and connects them up with each other.
* At shut down, it shuts down the other components and invokes cleanup methods where necessary.

The bulk of the app's work is done by the following four components:

* [**`UI`**](#ui-component): The UI of the App.
* [**`Logic`**](#logic-component): The command executor.
* [**`Model`**](#model-component): Holds the data of the App in memory.
* [**`Storage`**](#storage-component): Reads data from, and writes data to, the hard disk.

[**`Commons`**](#common-classes) represents a collection of classes used by multiple other components.

**How the architecture components interact with each other**

The *Sequence Diagram* below shows how the components interact with each other for the scenario where the user issues the command `delete 1`.

<div align="center">
    <img src="images/ArchitectureSequenceDiagram.png" width="574" alt="Architecture sequence diagram" />
    <br>
</div>

Each of the four main components (also shown in the diagram above),

* defines its *API* in an `interface` with the same name as the Component.
* implements its functionality using a concrete `{Component Name}Manager` class (which follows the corresponding API 
`interface` mentioned in the previous point.

For example, the `Logic` component defines its API in the `Logic.java` interface and implements its functionality using 
the `LogicManager.java` class which follows the `Logic` interface. Other components interact with a given component 
through its interface rather than the concrete class (reason: to prevent outside component's being coupled to the 
implementation of a component), as illustrated in the (partial) class diagram below.

<div align="center">
    <img src="images/ComponentManagers.png" width="300" alt="Component managers"/>
    <br>
</div>

The sections below give more details of each component.

### UI component

The **API** of this component is specified in [`Ui.java`](https://github.com/AY2324S2-CS2103T-F10-1/tp/blob/master/src/main/java/seedu/address/ui/Ui.java)

<div align="center">
    <img src="images/UiClassDiagram.png" alt="Ui class diagram"/>
    <br>
</div>

The UI consists of a `MainWindow` that is made up of parts e.g.`CommandBox`, `ResultDisplay`, `PersonListPanel`, `StatusBarFooter` etc. All these, including the `MainWindow`, inherit from the abstract `UiPart` class which captures the commonalities between classes that represent parts of the visible GUI.

The `UI` component uses the JavaFx UI framework. The layout of these UI parts are defined in matching `.fxml` files that are in the `src/main/resources/view` folder. For example, the layout of the [`MainWindow`](https://github.com/AY2324S2-CS2103T-F10-1/tp/blob/master/src/main/java/seedu/address/ui/MainWindow.java) is specified in [`MainWindow.fxml`](https://github.com/AY2324S2-CS2103T-F10-1/tp/blob/master/src/main/resources/view/MainWindow.fxml)

The `UI` component,

* executes user commands using the `Logic` component.
* listens for changes to `Model` data so that the UI can be updated with the modified data.
* keeps a reference to the `Logic` component, because the `UI` relies on the `Logic` to execute commands.
* depends on some classes in the `Model` component, as it displays `Person` object residing in the `Model`.

### Logic component

**API** : [`Logic.java`](https://github.com/AY2324S2-CS2103T-F10-1/tp/blob/master/src/main/java/seedu/address/logic/Logic.java)

Here's a (partial) class diagram of the `Logic` component:

<div align="center">
    <img src="images/LogicClassDiagram.png" width="550" alt="Logic class diagram"/>
    <br>
</div>

The sequence diagram below illustrates the interactions within the `Logic` component, taking `execute("delete 1")` API call as an example.

<div align="center">
    <img src="images/DeleteSequenceDiagram.png" alt="Delete sequence diagram"/>
    <br>
</div>

<div markdown="span" class="alert alert-info">
:information_source: <b>Note:</b> The lifeline for `DeleteCommandParser` should end at the destroy marker (X) but due to a limitation of PlantUML, the lifeline continues till the end of diagram.
</div>

How the `Logic` component works:

1. When `Logic` is called upon to execute a command, it is passed to an `AddressBookParser` object which in turn creates a parser that matches the command (e.g., `DeleteCommandParser`) and uses it to parse the command.
2. This results in a `Command` object (more precisely, an object of one of its subclasses e.g., `DeleteCommand`) which is executed by the `LogicManager`.
3. The command can communicate with the `Model` when it is executed (e.g. to delete a person).<br>
   Note that although this is shown as a single step in the diagram above (for simplicity), in the code it can take several interactions (between the command object and the `Model`) to achieve.
4. The result of the command execution is encapsulated as a `CommandResult` object which is returned back from `Logic`.

Here are the other classes in `Logic` (omitted from the class diagram above) that are used for parsing a user command:

<div align="center">
    <img src="images/ParserClasses.png" width="600" alt="Parser classes"/>
    <br>
</div>

How the parsing works:
* When called upon to parse a user command, the `AddressBookParser` class creates an `XYZCommandParser` (`XYZ` is a placeholder for the specific command name e.g., `AddCommandParser`) which uses the other classes shown above to parse the user command and create a `XYZCommand` object (e.g., `AddCommand`) which the `AddressBookParser` returns back as a `Command` object.
* All `XYZCommandParser` classes (e.g., `AddCommandParser`, `DeleteCommandParser`, ...) inherit from the `Parser` interface so that they can be treated similarly where possible e.g, during testing.

### Model component

**API** : [`Model.java`](https://github.com/AY2324S2-CS2103T-F10-1/tp/blob/master/src/main/java/seedu/address/model/Model.java)

<div align="center">
    <img src="images/ModelClassDiagram.png" width="450" alt="Model class diagram"/>
    <br>
</div>

The `Model` component,

* stores the address book data i.e., all `Person` objects (which are contained in a `UniquePersonList` object).
* stores the currently 'selected' `Person` objects (e.g., results of a search query) as a separate _filtered_ list which is exposed to outsiders as an unmodifiable `ObservableList<Person>` that can be 'observed' e.g. the UI can be bound to this list so that the UI automatically updates when the data in the list change.
* stores a `UserPref` object that represents the user’s preferences. This is exposed to the outside as a `ReadOnlyUserPref` objects.
* does not depend on any of the other three components (as the `Model` represents data entities of the domain, they should make sense on their own without depending on other components)

### Storage component

**API** : [`Storage.java`](https://github.com/AY2324S2-CS2103T-F10-1/tp/blob/master/src/main/java/seedu/address/storage/Storage.java)

<div align="center">
    <img src="images/StorageClassDiagram.png" width="550" alt="Storage class diagram"/>
    <br>
</div>

The `Storage` component,
* can save both address book data and user preference data in JSON format, and read them back into corresponding objects.
* inherits from both `AddressBookStorage` and `UserPrefStorage`, which means it can be treated as either one (if only the functionality of only one is needed).
* depends on some classes in the `Model` component (because the `Storage` component's job is to save/retrieve objects that belong to the `Model`)

### Common classes

Classes used by multiple components are in the `seedu.addressbook.commons` package.

--------------------------------------------------------------------------------------------------------------------

## **Implementation**

This section outlines some notable details on how specific features are being implemented.

### Adding a patient into NAB

#### Implementation

The add patient feature is facilitated mainly by `AddCommand`, `AddCommandParser` and `LogicManager`.

Given below is an example usage scenario and how the add patient feature behaves at each step.

**Step 1.** The user inputs an add Command (e.g. `add n\Alice ic\A0055679T ad\01/01/2022 dob\01/01/2002 w\WA`) to add a new patient named Alice to the address book.  

<div markdown="span" class="alert alert-info">:information_source: **Note:** The format of the add command is as follows:  
  
- **n\\**: Indicates the name of the patient  
- **ic\\**: Indicates the NRIC of the patient  
- **ad\\**: Indicates the admission date of the patient into the hospital  
- **dob\\**: Indicates the date of birth of the patient  
- **w\\**: Indicates the ward the patient is currently in  
- **r\\**: Indicates remarks for the patient (optional, can only have 1)  
- **t\\**: Indicates the tags of the patient (optional, can have multiple)    
</div>


**Step 2.** `LogicManager#execute(String)` is called to execute the add command.   

**Step 3.** The command is parsed via `AddressBookParser#parseCommand(String)`, which calls `AddCommandParser#parse(String)` to parse the user input and creates a new `AddCommand` object.

**Step 4.** The created `AddCommand` is returned to `LogicManager`. Then, `AddCommand` is executed by calling `AddCommand#execute(Model)`.

**Step 5.** The `AddCommand#execute(Model)` then calls `Model#addPerson(Person)` to add the new patient to the address book.

**Step 6.** The `CommandResult` from the `AddCommand` object is returned to `LogicManager` and then to `UI` to display the success message.

**UML Diagrams:**

The following sequence diagram summarizes what happens when a user executes a new command:

<div align="center">
    <img src="images/AddSequenceDiagram.png" alt="Add sequence diagram"/>
    <br>
</div>

The following activity diagram summarizes what happens when a user executes a new command:

<div align="center">
    <img src="images/AddActivityDiagram.png" alt="Add activity diagram"/>
</div>

### Deleting a patient from NAB

#### Implementation

The delete patient feature is facilitated mainly by `DeleteCommand`, `DeleteCommandParser` and `LogicManager`.

Given below is an example usage scenario and how the delete patient feature behaves at each step.

**Step 1.** The user inputs a delete Command (e.g. `delete 1`) to delete the patient at index 1 in NAB.

**Step 2.** `LogicManager#execute(String)` is called to execute the delete command.

**Step 3.** The command is parsed via `AddressBookParser#parseCommand(String)`, which calls `DeleteCommandParser#parse(String)` to parse the user input and creates a new `DeleteCommand` object.

**Step 4.** The created `DeleteCommand` is returned to `LogicManager`. Then, `DeleteCommand` is executed by calling `DeleteCommand#execute(Model)`.

**Step 5.** The `DeleteCommand#execute(Model)` then calls `Model#deletePerson(Person)` to delete the patient from the address book.

**Step 6.** The `CommandResult` from the `DeleteCommand` object is returned to `LogicManager` and then to `UI` to display the success message.

**UML Diagrams:**

Given below is the sequence diagram that summarizes what happens when a user executes a new command:

<div align="center">
    <img src="images/DeleteSequenceDiagram.png" alt="Delete sequence diagram"/>
    <br>
</div>

The following activity diagram summarizes what happens when a user executes a new command:

<div align="center">
    <img src="images/DeleteActivityDiagram.png" alt="Delete activity diagram"/>
</div>

### Editing a patient's details

#### Implementation

Editing a patient's details is facilitated mainly by `EditCommand`, `EditCommandParser` and `LogicManager`.

Given below is an example usage scenario and how the edit patient feature behaves at each step.

**Step 1.** The user inputs an edit Command (e.g. `edit 1 w\WB`) to edit the ward of the patient at index 1 in NAB.

**Step 2.** `LogicManager#execute(String)` is called to execute the edit command.

**Step 3.** The command is parsed via `AddressBookParser#parseCommand(String)`, which calls `EditCommandParser#parse(String)`to parse the user input and creates a new `EditCommand` object.

**Step 4.** A new `EditPersonDescriptor` object is created with the new ward details. 
A new `EditCommand` instance will be created with the index of the patient to be edited and the new `EditPersonDescriptor` object.

**Step 5.** The `EditCommand` instance is returned to the `LogicManager` and `execute` is called.

**Step 6.** The `EditCommand` instance calls `Model#setPerson(Person, Person)` to edit the patient's details.
The patient specified will have its ward updated to the new ward specified.

**UML Diagrams:**

The following sequence diagram summarizes what happens when a user executes an edit command:

<div align="center">
    <img src="images/EditSequenceDiagram.png" alt="Edit sequence diagram"/>
    <br>
</div>

The following activity diagram summarizes what happens when a user executes an edit command:

<div align="center">
    <img src="images/EditCommandActivityDiagram.png" alt="Edit activity diagram"/>
</div>

### Showing help for commands

#### Implementation

Showing help for commands is facilitated by the `HelpCommand` class. It allows users to view the usage instructions for the application.

<div align="center">
    <img src="images/HelpClassDiagram.png" alt="Help class diagram"/>
    <br>
</div>

The `HelpCommand` class interacts with the following components:

* `Logic`: The `HelpCommand` class is part of the `Logic` component and is executed by the `LogicManager` when the user enters the `help` command.
* `UI`: The `MainWindow` class in the `UI` component subscribes to the `CommandResult` event raised by the `HelpCommand` and displays the help message in the `HelpWindow`.

The `HelpCommand` class extends the `Command` interface and implements the `execute()` method. When the `help` command is executed, the `HelpCommand#execute()` method is called, which creates a `CommandResult` object with the help message to be displayed to the user.

Here are the steps involved when a user calls the `help` command:

**Step 1.** The user enters the `help` command in the CLI.

**Step 2.** The `LogicManager` receives the command and calls the `parseCommand()` method of the `AddressBookParser`.

**Step 3.** The `AddressBookParser` identifies the command as a `HelpCommand` and creates a new instance of the `HelpCommand` class.

**Step 4.** The `AddressBookParser` returns the `HelpCommand` instance to the `LogicManager`.

**Step 5.** The `LogicManager` calls the `execute()` method of the `HelpCommand` instance.

**Step 6.** The `HelpCommand#execute()` method creates a new `CommandResult` object with the help message.

**Step 7.** The `CommandResult` object is returned to the `LogicManager`.

**Step 8.** The `LogicManager` passes the `CommandResult` to the `MainWindow` for display.

**Step 9.** The `MainWindow` extracts the help message from the `CommandResult` and displays it in the `HelpWindow`.

The following sequence diagram shows how the help command works:

<div align="center">
    <img src="images/HelpSequenceDiagram.png" alt="Help sequence diagram">
</div>

#### Design considerations

**Aspect: Displaying the help message**

* **Alternative 1 (current choice)**: Display the help message in a separate window.
    * Pros: Allows the user to view the help message without navigating away from the main window.
    * Cons: Requires additional implementation to create and manage a separate help window.

* **Alternative 2**: Display the help message in the main window's result display.
    * Pros: Simpler implementation, as it reuses the existing result display component.
    * Cons: The help message may be obscured by subsequent command results, and the user may need to scroll to view the entire message.

**Aspect: Providing command-specific help**

* **Alternative 1 (current choice)**: Provide a general help message that covers all commands.
    * Pros: Simplifies the implementation and maintains a consistent help message format.
    * Cons: The user may need to read through the entire help message to find information about a specific command.

* **Alternative 2**: Provide command-specific help messages.
    * Pros: Allows users to quickly access help information for a particular command.
    * Cons: Requires additional implementation to map each command to its specific help message, and may lead to inconsistencies in the help message format.

#### Future enhancements

Here are some possible enhancements for the help feature:

* Implement context-sensitive help that provides guidance based on the user's current input or state.
* Add support for displaying rich media content, such as images or videos, to provide more engaging and informative help content.
* Integrate a search functionality within the help system to allow users to quickly find relevant information.

These enhancements would improve the user experience and make the help feature more interactive and user-friendly.

### List by tags and/or ward feature

#### Implementation

The filter by tags and/or ward mechanism is facilitated by `ListCommand`, `ListCommandParser`, `ListKeywordsPredicate`
and `LogicManager`, which implements the `Logic` interface. `LogicManager` holds a `AddressBookParser` that parses the 
user input, and a model where the command is executed. Additionally, it implements the following operations:

* `LogicManager#execute(String)`— Executes the given user String input to return a `CommandResult` object.

These operations are exposed in the UI interface as `MainWindow#executeCommand(String)`.

Given below is an example usage scenario and how the filter by tags and/or ward mechanism behaves at each step.

**Step 1.** The user executes `list t\diabetes` command to list patients with the diabetes tag in the address book. 

- The `list` command triggers `AddressBookParser` to parse the user input, identifying the `list` command word to call
  `ListCommandParser#parse(String)` to parse the rest of the user input.

**Step 2.** `ListCommandParser#parse(String)` parses the user input. If there are subsequent arguments, a 
`ListKeywordPredicate` object is created with the keyword(s) provided. The keywords can be either a ward or tag(s) or both,
supplied by the user with the relevant prefix. In this case, it would be a tag, `t\diabetes`.

**Step 3.** A new `ListCommand` instance is created using the `ListKeywordsPredicate` object. (If there are no parameters 
provided, it will still simply create a `ListCommand` object.)  

The following is a list of objects created thus far:

<div align="center">
    <img src="images/ListObjectDiagram.png" width="280" alt="List object diagram"/>
    <br>
</div>

**Step 4.** The `ListCommand` object is returned to `LogicManager` and `execute` is called. `ListCommand#execute(Model)`
filters the list of patients in `Model` based on the `ListKeywordsPredicate` object if it is present. (Otherwise, it
returns the full list of patients.)

**Step 5.** The filtered list of patients (with diabetes) is displayed to the user through the GUI.

**UML Diagrams:**

The following sequence diagram shows how the listing of relevant patients would work:

<div align="center">
    <img src="images/ListCommandSequenceDiagram.png" alt="List sequence diagram"/>
    <br>
</div>

The following activity diagram summarizes what happens when a user executes a new command to list relevant patients:

<div align="center">
    <img src="images/ListCommandActivityDiagram2.png" width="500" alt="List activity diagram"/>
</div>

#### Design considerations:

**Aspect: Command to filter:**

* **Alternative 1 (current choice):** Add the parameters to list command instead of find.
    * Pros: More appropriate as `list` will produce a useful list of relevant contacts, whereas `find` implies that only one useful result is expected.
    * Cons: May not have such a clear distinction between `list` and `find`, as user just wants to search for results.

* **Alternative 2:** Add parameters to find command instead of list.
    * Pros: Easy to use, one command will perform all search.
    * Cons: Unable to differentiate usefulness.

**Aspect: Filter by a ward or many wards:**

* **Alternative 1 (current choice):** Allow filtering only by at most 1 ward input.
    * Pros: More targeted; Nurses will only refer to the ward that they are in or are visiting. Otherwise, will filter across all wards.
    * Cons: Does not allow looking at specific, multiple wards.

* **Alternative 2:** Allow multiple ward tags.
    * Pros: Easy to be more specific.
    * Cons: Not relevant for the nurses use case. Allowing more wards also make it harder to filter fast.

### Find a patient by name or NRIC

#### Introduction
This section describes the implementation of the find by name or NRIC mechanism in NAB. 

#### Implementation

The find feature is facilitated by `FindCommand`, `FindCommandParser`, `NameContainsKeywordsPredicate` and
`IcContainsKeywordsPredicate`.

Given below is an example usage scenario and how the find by name or IC mechanism behaves at each step.

**Step 1.** The user executes `find n\Bob` command to find patient with the name Bob in the address book. The
`FindCommandParser` parses the user input, creating a new `FindCommand` and `NameContainsKeywordsPredicate` object.

**Step 2.** For each patient in the address book, the `predicate` object will be passed to
`Model#updateFilteredPersonList` check if the patient has Bob as part of his/her name. If the patient has the name Bob,
the patient will be shown in result.

**UML Diagrams:**

The following sequence diagram shows how the finding of patient would work:

<div align="center">
    <img src="images/FindSequenceDiagram.png" alt="Find sequence diagram"/>
    <br>
</div>

The following activity diagram summarizes what happens when a user executes a new command to find a patient:

<div align="center">
    <img src="images/FindActivityDiagram.png" alt="Find activity diagram"/>
</div>

#### Design considerations:

**Aspect: Find by full word or letters:**

* **Alternative 1 (current choice):** Allow finding by full word only.
    * Pros: More meaningful to find by words instead of just letters.
    * Cons: Harder to search when patient details is insufficient.

* **Alternative 2:** Allow finding by letters.
    * Pros: Able to search even if lacking patient information.
    * Cons: Harder to get specific patient as result will be a list.

--------------------------------------------------------------------------------------------------------------------

## **Documentation, logging, testing, configuration, dev-ops**

* [Documentation guide](Documentation.md)
* [Testing guide](Testing.md)
* [Logging guide](Logging.md)
* [Configuration guide](Configuration.md)
* [DevOps guide](DevOps.md)

--------------------------------------------------------------------------------------------------------------------
## **Appendix**

### **Appendix: Requirements**

#### Product scope

**Target user profile**:
Ward nurses
* Manage a significant number of patient contacts with varying details
* Quickly access critical patient information in time-sensitive situations
* Track and log details of care administered to each patient over time

**Preferences/Skills**
* Prefer desktop apps over other types
* Can type fast
* Prefers typing to mouse interactions
* Is reasonably comfortable using CLI (command-line interface) apps

**Value proposition**: streamlined text-based commands to manage contacts faster than a typical mouse/GUI driven app

#### User stories

Priorities: High (must have) - `* * *`, Medium (nice to have) - `* *`, Low (unlikely to have) - `*`

<<<<<<< HEAD
| Priority | As a …​ | I want to …​                                | So that I can…​                                                   |
| ---- |---------|---------------------------------------------|-------------------------------------------------------------------|
| `* * *` | nurse   | add patient records                      | keep track of their medical condition in the hospital             |
| `* * *` | nurse   | view existing patient records               | access information on existing patients                           |
| `* * *` | nurse   | delete a patient record                     | ensure that the system is up to date with the latest patient data |
| `* *` | nurse   | edit patient records                        | ensure that all patient details are current and accurate          |
| `* *` | nurse   | list patients based on their tags           | view patients based on category                                   |
| `* *` | nurse   | list all patients tied to a specific ward   | know which patients belong to which ward                          |
| `* *` | nurse   | find patients via their name or NRIC        | quickly find information of specific patient                      |
| `* *` | nurse   | access the user guide through the app easily | learn how to use the Nursing Address Book                         |
| `*`  | nurse   | view patient list sorted by name            | look through the list of patients in a more organized manner      |

### Use cases
=======

| Priority | As a …​ | I want to …​                                 | So that I can…​                                              |
|----------|---------|----------------------------------------------|--------------------------------------------------------------|
| `* * *`  | user    | add patient records                          | keep track of their medical condition in the hospital        |
| `* * *`  | user    | view existing patient records                | access information on existing patients                      |
| `* * *`  | user    | delete a patient record                      | remove outdated or irrelevant patient data                   |
| `* *`    | user    | edit patient records                         | ensure that all patient details are current and accurate     |
| `* *`    | user    | list patients based on their tags            | view patients based on category                              |
| `* *`    | user    | list all patients tied to a specific ward    | know which patients belong to which ward                     |
| `* *`    | user    | find patients via their name or NRIC         | quickly find information of specific patient                 |
| `* *`    | user    | access the user guide through the app easily | learn how to use the NAB                    |
| `*`      | user    | view patient list sorted by name             | look through the list of patients in a more organized manner |

#### Use cases
>>>>>>> 12342e91

(For all use cases below, the **System** is the `NAB` and the **Actor** is the `user`, unless 
specified otherwise)

**Use case: `UC01 - View all patient records`**

**MSS**

1.  User requests to list patients.
2.  NAB shows a list of patients.

    Use case ends.

**Extensions**

* 1a. NAB detects that the command is invalid. 
  * 1a1. NAB shows an error message.

  Use case ends.

**Use case: `UC02 - Add a patient`**

**MSS**

1.  User requests to add a patient.
2.  NAB adds the patient.
3.  NAB shows success message to the user.

    Use case ends.

**Extensions**

* 1a. NAB detects that the patient details is invalid.
    * 1a1. NAB shows an error message.

    Use case ends.

**Use case: `UC03 - Delete a patient`**

**MSS**

1.  User requests to <u>view patient records(UC01)</u>.
2.  User requests to delete a patient in the list.
3.  NAB deletes the person.
4.  NAB shows success message to the user.

    Use case ends.

**Extensions**

* 2a. The given index is invalid.
  * 2a2. NAB shows an error message.

  Use case ends.

**Use case: `UC04 - Edit a patient records`**

**MSS**

1.  User requests to <u>view patient records(UC01)</u>.
2.  User requests to edit a patient's record in the list.
3.  NAB edits the patient's record.
4.  NAB shows success message to the user.

    Use case ends.

**Extensions**

* 2a. NAB detects that the patient details is invalid.
    * 2a1. NAB shows an error message.

  Use case ends.

**Use case: `UC05 - Find patient by name`**

**MSS**

1. User requests to find a patient in the list with specific name. 
2. NAB shows the patient.

    Use case ends.

**Extensions**

* 1a. NAB detects that the given parameter is invalid.
    * 1a1. NAB shows an error message.
<<<<<<< HEAD
* 1b. No patient with specified name is present in the NAB.
    * 1b1. NAB displays an empty list.    
=======
>>>>>>> 12342e91

    Use case ends.

**Use case: `UC06 - Find patient by NRIC`**

**MSS**

1. User requests to find a patient in the list with specific NRIC.
2. NAB shows the patient.

   Use case ends.

**Extensions**

* 1a. NAB detects that the given parameter is invalid.
    * 1a1. NAB shows an error message.
<<<<<<< HEAD
* 1b. No patient with specified NRIC is present in the NAB.
    * 1b1. NAB displays an empty list.
=======
>>>>>>> 12342e91

  Use case ends.

**Use case: `UC07 - View patient with specific tags`**

**MSS**

1. User requests to view patients with specific tags.
2. NAB shows the patient list.

   Use case ends.

**Extensions**

* 1a. NAB detects that the given parameter is invalid.
    * 1a1. NAB shows an error message.
<<<<<<< HEAD
* 1b. No patient with the specified tags are found in NAB.
    * 1b1. NAB displays an empty list. 
=======
>>>>>>> 12342e91

    Use case ends.

**Use case: `UC08 - View patients in specific ward`**

**MSS**

1. User requests to view patients in specific ward.
2. NAB shows the patient.

   Use case ends.

**Extensions**

* 1a. NAB detects that the given parameter is invalid.
    * 1a1. NAB shows an error message.
<<<<<<< HEAD
* 1b. No patient with specified ward is present in the NAB.
    * 1b1. NAB displays an empty list.     
=======
>>>>>>> 12342e91

    Use case ends.

**Use case: `UC09 - Get help with command usage`**

**MSS**

1. User requests to get help with command usage.
2. NAB shows command usage.

   Use case ends.

**Extensions**

* 1a. NAB detects that the command is invalid.
    * 1a1. NAB shows an error message.

    Use case ends.

#### Non-Functional Requirements

1.  Should work on any _mainstream OS_ as long as it has Java `11` installed.
1.  A user with above average typing speed for regular English text (i.e. not code, not system admin commands) 
    should be able to accomplish most of the tasks faster using commands than using the mouse.
1.  The codebase should be well-structured and well-documented to facilitate future maintenance and enhancements.
1.  The application should only support a single user.
1.  The data should be stored locally and should be in a human editable text file.
1.  The software should work without requiring an installer.
1.  The software should not depend on any specific remote server.
1.  The product should be available as a single JAR file of size 100MB or below.
1.  The product should process a user input command within 2 seconds.

--------------------------------------------------------------------------------------------------------------------

### **Appendix: Instructions for manual testing**

Given below are instructions to test the app manually.

[//]: # (<div markdown="span" class="alert alert-info">:information_source: **Note:** These instructions only provide a starting point for testers to work on;)

[//]: # (testers are expected to do more *exploratory* testing)

[//]: # (</div>)

#### Launch and shutdown

1. Initial launch

    1. Download the jar file and copy into an empty folder
    2. Double-click the jar file <br>
       Expected: Shows the GUI with a set of sample contacts. The window size may not be optimum.

2. Saving window preferences

    1. Resize the window to an optimum size. Move the window to a different location. Close the window.
    2. Re-launch the app by double-clicking the jar file.<br>
       Expected: The most recent window size and location is retained.

#### Adding a patient

1. Adding a patient

    1. Prerequisites: There exists no patient with NRIC `A1234567B` in the patient records.

    2. Test case (Valid parameters): `add n\John Smith ic\A1234567B dob\01/01/2000 ad\02/02/2020 w\a1 t\diarrhea
       r\likes to go to the park`<br>
       Expected: Patient successfully added into patient list. Details of the added patient shown in the status bar.

    3. Test case (Missing parameter): `add n\John Smith`<br>
       Expected: No patient is added. Error details shown in the status bar.

    4. Test case (Invalid Name): `add n\ ic\A1234567B dob\01/01/2000 ad\02/02/2020 w\a1 t\diarrhea r\likes to go to the park`<br>
       Expected: Similar to previous.

    5. Test case (Invalid NRIC): `add n\John Smith ic\A12347B dob\01/01/2000 ad\02/02/2020 w\a1 t\diarrhea r\likes to go to the park`<br>
       Expected: Similar to previous.

    6. Test case (Invalid Date of Birth): `add n\John Smith ic\A1234567B dob\2000 ad\02/02/2020 w\a1 t\diarrhea r\likes to go to the park`<br>
       Expected: Similar to previous.

    7. Test case (Repeated Parameter): `add n\John Smith ic\A1234567B ic\A1234567B dob\01/01/2000 ad\02/02/2020 w\a1
       t\diarrhea r\likes to go to the park`<br>
       Expected: Similar to previous.

    8. Test case (Date of Birth after Admission Date): `add n\John Smith ic\A1234567B dob\03/03/2000 ad\01/01/1999 w\a1`<br>
       Expected: Similar to previous.

#### Viewing patients

1. Viewing all patients

    1. Prerequisites: Multiple patients in the patient list.

    2. Test case: `list`<br>
       Expected: List of patients is shown.

   3. Test case: `list 181` or any command with extra characters supplied<br>
      Expected: No change in displayed patient list. Error details shown in the status message.


2. Viewing patients by tags and ward

    1. Prerequisites: Multiple patients in the patient list.

    1. Test case: `list tag\diarrhea w\a1`<br>
       Expected: List of patients is shown.

    1. Test case: `list t\diarrhea`<br>
       Expected: List of patients is shown.

    1. Test case: `list w\a1`<br>
       Expected: List of patients is shown.

#### Editing a patient

1. Edit a patient while all patients are being shown

    1. Prerequisites: List all patients using the `list` command. Multiple patients in the list.

    1. Test case: `edit 1 n\John`<br>
       Expected: Name of first patient is changed. Details of the edited patient is shown in the status bar.

    1. Test case: `edit 1 ic\W9876543M`<br>
       Expected: NRIC of first patient is changed. Details of the edited patient is shown in the status bar.

    1. Test case: `edit 1 dob\03/03/2005`<br>
       Expected: Date of birth of first patient is changed. Details of the edited patient is shown in the status bar.

    1. Test case: `edit 1 ad\05/05/2021`<br>
       Expected: Admission date of first patient is changed. Details of the edited patient is shown in the status bar.

    1. Test case: `edit 1 t\flu r\afraid of darkness`<br>
       Expected: tag and remark of first patient is changed. Details of the edited patient is shown in the status bar.

    2. Test case (Invalid Index): `edit x n\John` where x is larger than list size <br>
       Expected: Error details shown in status bar.

    1. Test case (Invalid Name): `edit 1 n\ `<br>
       Expected: Patient name is not changed. Error details shown in the status bar.

    2. Test case (Invalid NRIC): `edit 1 ic\a1231234b`<br>
       Expected: Patient NRIC is not changed. Error details shown in the status bar.

    3. Test case (Invalid Date of Birth): `edit 1 dob\03-03-2004`<br>
       Expected: Patient Date of Birth is not changed. Error details shown in the status bar.

    4. Test case (Invalid Admission Date): `edit 1 ad\04-02-2024 `<br>
       Expected: Patient Admission Date is not changed. Error details shown in the status bar.

    5. Test case (Date of Birth after Admission Date): `edit 1 dob\03/03/2024 ad\01/01/2024 `<br>
       Expected: Patient Date of Birth and Admission Date is not changed. Error details shown in the status bar.

    6. Test case (Invalid Ward): `edit 1 w\B-1 `<br>
       Expected: Patient ward is not changed. Error details shown in the status bar.

#### Finding a patient

1. Finding a patient by name

    1. Prerequisites: There exist only 1 patient `John Smith` in the patient records.

    1. Test case: `find n\John Smith`<br>
       Expected: `John Smith` is shown.

    1. Test case: `find n\john`<br>
       Expected: Similar to previous.

    1. Test case: `find n\Smith`<br>
       Expected: Similar to previous.

    1. Test case: `find n\j`<br>
       Expected: No patient is shown.

    1. Test case: `find n\`<br>
       Expected: Similar to previous.

2. Finding a patient by NRIC

    1. Prerequisites: There exist a patient with the NRIC `A1234567B` in the address book.

    1. Test case: `find ic\A1234567`<br>
       Expected: The patient with the NRIC `A1234567B` is shown.

    1. Test case: `find ic\a1234567b`<br>
       Expected: Similar to previous.

    1. Test case: `find ic\`<br>
       Expected: No patient is shown.

#### Deleting a person

1. Deleting a patient while all patients are being shown

    1. Prerequisites: List all patients using the `list` command. Multiple patients in the list.

    1. Test case: `delete 1`<br>
       Expected: First patient is deleted from the list. Details of the deleted contact shown in the status message.

    1. Test case: `delete 0`<br>
       Expected: No patient is deleted. Error details shown in the status message.

    1. Other incorrect delete commands to try: `delete`, `delete x`, `...` (where x is larger than the list size)<br>
       Expected: Similar to previous.


#### Saving data

1. Dealing with missing/corrupted data files

    1. Prerequisites: The addressbook.json file in the data directory must exist.

    1. Test case: Delete the addressbook.json file.<br>
    Expected: The app launches successfully, populated with the sample data.

--------------------------------------------------------------------------------------------------------------------

### Appendix: Planned Enhancements
Team size: 5

**1.  Checking if a date is valid:**
    Currently, the app performs some form of date validation in terms of the syntax of the date. For the day, month and
    year, the range is also limited to within reasonable calendar days (i.e. up till 31), months (i.e. up till 12) and
    years (i.e. up till 9999). The entire date itself must also be up till the current date. However, the app does not
    check if the date is valid. For example, a nurse could key in 30/02/2022 (reasonable range for each date segment and
    before current date) as the date of birth of a patient.

For more accurate error checking, we plan to perform more concrete validation of the dates to check if the date exists.
    This is done by checking if the input date is a valid date as a whole (not just its parts), and throwing the error that
    the date does not exist if it is invalid.

**2. Standardise patient look-up/ accessing:**
   Currently, the app does not allow users to delete or edit a patient's details by their Singapore Identity Card (NRIC)
   number. As patients will predominantly (except foreigners) have an NRIC number, it would be more intuitive for nurses to
   be able to edit and delete by NRIC as well.

**3. Editing of patient details:**
   Currently, the app does not directly edit patient contact details from the patient list. Some patient entries (or
   details) may be accidentally deleted. For example, when editing the tags field, all tags will be overwritten. This
   may result in key information being lost. 

We plan to allow nurses to view the corresponding patient's details while editing. This can be done by having the nurse
    first input only edit INDEX (as per the original command) and then the app will show the patient's details. The nurse
    will then be able to edit the specific field(s) of the patient's details with a follow-up command. This will prevent
    accidental deletion of critical details.

## Glossary

* **Mainstream OS**: Windows, Linux, Unix, MacOS
* **Patient**: A person receiving medical services at a hospital
* **NRIC**: Identity card number of the National Registration Identity Card, used as a unique identifier for
  patients in NAB<|MERGE_RESOLUTION|>--- conflicted
+++ resolved
@@ -528,23 +528,8 @@
 
 Priorities: High (must have) - `* * *`, Medium (nice to have) - `* *`, Low (unlikely to have) - `*`
 
-<<<<<<< HEAD
-| Priority | As a …​ | I want to …​                                | So that I can…​                                                   |
-| ---- |---------|---------------------------------------------|-------------------------------------------------------------------|
-| `* * *` | nurse   | add patient records                      | keep track of their medical condition in the hospital             |
-| `* * *` | nurse   | view existing patient records               | access information on existing patients                           |
-| `* * *` | nurse   | delete a patient record                     | ensure that the system is up to date with the latest patient data |
-| `* *` | nurse   | edit patient records                        | ensure that all patient details are current and accurate          |
-| `* *` | nurse   | list patients based on their tags           | view patients based on category                                   |
-| `* *` | nurse   | list all patients tied to a specific ward   | know which patients belong to which ward                          |
-| `* *` | nurse   | find patients via their name or NRIC        | quickly find information of specific patient                      |
-| `* *` | nurse   | access the user guide through the app easily | learn how to use the Nursing Address Book                         |
-| `*`  | nurse   | view patient list sorted by name            | look through the list of patients in a more organized manner      |
-
-### Use cases
-=======
-
-| Priority | As a …​ | I want to …​                                 | So that I can…​                                              |
+
+| Priority | As a …  | I want to …                                  | So that I can…                                               |
 |----------|---------|----------------------------------------------|--------------------------------------------------------------|
 | `* * *`  | user    | add patient records                          | keep track of their medical condition in the hospital        |
 | `* * *`  | user    | view existing patient records                | access information on existing patients                      |
@@ -557,7 +542,6 @@
 | `*`      | user    | view patient list sorted by name             | look through the list of patients in a more organized manner |
 
 #### Use cases
->>>>>>> 12342e91
 
 (For all use cases below, the **System** is the `NAB` and the **Actor** is the `user`, unless 
 specified otherwise)
@@ -644,11 +628,8 @@
 
 * 1a. NAB detects that the given parameter is invalid.
     * 1a1. NAB shows an error message.
-<<<<<<< HEAD
 * 1b. No patient with specified name is present in the NAB.
     * 1b1. NAB displays an empty list.    
-=======
->>>>>>> 12342e91
 
     Use case ends.
 
@@ -665,11 +646,8 @@
 
 * 1a. NAB detects that the given parameter is invalid.
     * 1a1. NAB shows an error message.
-<<<<<<< HEAD
 * 1b. No patient with specified NRIC is present in the NAB.
     * 1b1. NAB displays an empty list.
-=======
->>>>>>> 12342e91
 
   Use case ends.
 
@@ -686,11 +664,8 @@
 
 * 1a. NAB detects that the given parameter is invalid.
     * 1a1. NAB shows an error message.
-<<<<<<< HEAD
 * 1b. No patient with the specified tags are found in NAB.
-    * 1b1. NAB displays an empty list. 
-=======
->>>>>>> 12342e91
+    * 1b1. NAB displays an empty list.
 
     Use case ends.
 
@@ -707,11 +682,8 @@
 
 * 1a. NAB detects that the given parameter is invalid.
     * 1a1. NAB shows an error message.
-<<<<<<< HEAD
 * 1b. No patient with specified ward is present in the NAB.
-    * 1b1. NAB displays an empty list.     
-=======
->>>>>>> 12342e91
+    * 1b1. NAB displays an empty list. 
 
     Use case ends.
 
