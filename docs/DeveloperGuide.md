---
layout: page
title: Developer Guide
---
* Table of Contents
{:toc}

--------------------------------------------------------------------------------------------------------------------
## **Acknowledgements**

* The [original AB3 project](https://github.com/se-edu/addressbook-level3), which Nursing Address Book is based from.
* Libraries used: [JavaFX](https://openjfx.io/), [JUnit5](https://github.com/junit-team/junit5), [Jackson](https://github.com/FasterXML/jackson)

--------------------------------------------------------------------------------------------------------------------
## **Setting up, getting started**

Refer to the guide [_Setting up and getting started_](SettingUp.md).

--------------------------------------------------------------------------------------------------------------------

## **Design**

### Architecture

<img src="images/ArchitectureDiagram.png" width="280" />

The ***Architecture Diagram*** given above explains the high-level design of the App.

Given below is a quick overview of main components and how they interact with each other.

**Main components of the architecture**

**`Main`** (consisting of classes [`Main`](https://github.com/AY2324S2-CS2103T-F10-1/tp/blob/master/src/main/java/seedu/address/Main.java) and [`MainApp`](https://github.com/AY2324S2-CS2103T-F10-1/tp/blob/master/src/main/java/seedu/address/MainApp.java) is in charge of the app launch and shut down.
* At app launch, it initializes the other components in the correct sequence, and connects them up with each other.
* At shut down, it shuts down the other components and invokes cleanup methods where necessary.

The bulk of the app's work is done by the following four components:

* [**`UI`**](#ui-component): The UI of the App.
* [**`Logic`**](#logic-component): The command executor.
* [**`Model`**](#model-component): Holds the data of the App in memory.
* [**`Storage`**](#storage-component): Reads data from, and writes data to, the hard disk.

[**`Commons`**](#common-classes) represents a collection of classes used by multiple other components.

**How the architecture components interact with each other**

The *Sequence Diagram* below shows how the components interact with each other for the scenario where the user issues the command `delete 1`.

<img src="images/ArchitectureSequenceDiagram.png" width="574" />

Each of the four main components (also shown in the diagram above),

* defines its *API* in an `interface` with the same name as the Component.
* implements its functionality using a concrete `{Component Name}Manager` class (which follows the corresponding API `interface` mentioned in the previous point.

For example, the `Logic` component defines its API in the `Logic.java` interface and implements its functionality using the `LogicManager.java` class which follows the `Logic` interface. Other components interact with a given component through its interface rather than the concrete class (reason: to prevent outside component's being coupled to the implementation of a component), as illustrated in the (partial) class diagram below.

<img src="images/ComponentManagers.png" width="300" />

The sections below give more details of each component.

### UI component

The **API** of this component is specified in [`Ui.java`](https://github.com/AY2324S2-CS2103T-F10-1/tp/blob/master/src/main/java/seedu/address/ui/Ui.java)

![Structure of the UI Component](images/UiClassDiagram.png)

The UI consists of a `MainWindow` that is made up of parts e.g.`CommandBox`, `ResultDisplay`, `PersonListPanel`, `StatusBarFooter` etc. All these, including the `MainWindow`, inherit from the abstract `UiPart` class which captures the commonalities between classes that represent parts of the visible GUI.

The `UI` component uses the JavaFx UI framework. The layout of these UI parts are defined in matching `.fxml` files that are in the `src/main/resources/view` folder. For example, the layout of the [`MainWindow`](https://github.com/AY2324S2-CS2103T-F10-1/tp/blob/master/src/main/java/seedu/address/ui/MainWindow.java) is specified in [`MainWindow.fxml`](https://github.com/AY2324S2-CS2103T-F10-1/tp/blob/master/src/main/resources/view/MainWindow.fxml)

The `UI` component,

* executes user commands using the `Logic` component.
* listens for changes to `Model` data so that the UI can be updated with the modified data.
* keeps a reference to the `Logic` component, because the `UI` relies on the `Logic` to execute commands.
* depends on some classes in the `Model` component, as it displays `Person` object residing in the `Model`.

### Logic component

**API** : [`Logic.java`](https://github.com/AY2324S2-CS2103T-F10-1/tp/blob/master/src/main/java/seedu/address/logic/Logic.java)

Here's a (partial) class diagram of the `Logic` component:

<img src="images/LogicClassDiagram.png" width="550"/>

The sequence diagram below illustrates the interactions within the `Logic` component, taking `execute("delete 1")` API call as an example.

![Interactions Inside the Logic Component for the `delete 1` Command](images/DeleteSequenceDiagram.png)

<div markdown="span" class="alert alert-info">:information_source: **Note:** The lifeline for `DeleteCommandParser` should end at the destroy marker (X) but due to a limitation of PlantUML, the lifeline continues till the end of diagram.
</div>

How the `Logic` component works:

1. When `Logic` is called upon to execute a command, it is passed to an `AddressBookParser` object which in turn creates a parser that matches the command (e.g., `DeleteCommandParser`) and uses it to parse the command.
1. This results in a `Command` object (more precisely, an object of one of its subclasses e.g., `DeleteCommand`) which is executed by the `LogicManager`.
1. The command can communicate with the `Model` when it is executed (e.g. to delete a person).<br>
   Note that although this is shown as a single step in the diagram above (for simplicity), in the code it can take several interactions (between the command object and the `Model`) to achieve.
1. The result of the command execution is encapsulated as a `CommandResult` object which is returned back from `Logic`.

Here are the other classes in `Logic` (omitted from the class diagram above) that are used for parsing a user command:

<img src="images/ParserClasses.png" width="600"/>

How the parsing works:
* When called upon to parse a user command, the `AddressBookParser` class creates an `XYZCommandParser` (`XYZ` is a placeholder for the specific command name e.g., `AddCommandParser`) which uses the other classes shown above to parse the user command and create a `XYZCommand` object (e.g., `AddCommand`) which the `AddressBookParser` returns back as a `Command` object.
* All `XYZCommandParser` classes (e.g., `AddCommandParser`, `DeleteCommandParser`, ...) inherit from the `Parser` interface so that they can be treated similarly where possible e.g, during testing.

### Model component
**API** : [`Model.java`](https://github.com/AY2324S2-CS2103T-F10-1/tp/blob/master/src/main/java/seedu/address/model/Model.java)

<img src="images/ModelClassDiagram.png" width="600" />


The `Model` component,

* stores the address book data i.e., all `Person` objects (which are contained in a `UniquePersonList` object).
* stores the currently 'selected' `Person` objects (e.g., results of a search query) as a separate _filtered_ list which is exposed to outsiders as an unmodifiable `ObservableList<Person>` that can be 'observed' e.g. the UI can be bound to this list so that the UI automatically updates when the data in the list change.
* stores a `UserPref` object that represents the user’s preferences. This is exposed to the outside as a `ReadOnlyUserPref` objects.
* does not depend on any of the other three components (as the `Model` represents data entities of the domain, they should make sense on their own without depending on other components)

### Storage component

**API** : [`Storage.java`](https://github.com/AY2324S2-CS2103T-F10-1/tp/blob/master/src/main/java/seedu/address/storage/Storage.java)

<img src="images/StorageClassDiagram.png" width="550" />

The `Storage` component,
* can save both address book data and user preference data in JSON format, and read them back into corresponding objects.
* inherits from both `AddressBookStorage` and `UserPrefStorage`, which means it can be treated as either one (if only the functionality of only one is needed).
* depends on some classes in the `Model` component (because the `Storage` component's job is to save/retrieve objects that belong to the `Model`)

### Common classes

Classes used by multiple components are in the `seedu.addressbook.commons` package.

--------------------------------------------------------------------------------------------------------------------

## **Implementation**

This section outlines some notable details on how specific features are being implemented.

### Adding a patient into Nursing Address Book

#### Implementation

The add patient feature is facilitated mainly by `AddCommand`, `AddCommandParser` and `LogicManager`.

Given below is an example usage scenario and how the add patient feature behaves at each step.

**Step 1.** The user inputs an add Command (e.g. `add n\Alice ic\A0055679T ad\01/01/2022 dob\01/01/2002 w\WA`) to add a new patient named Alice to the address book.  

<div markdown="span" class="alert alert-info">:information_source: **Note:** The format of the add command is as follows:  
  
- **n\\**: Indicates the name of the patient  
- **ic\\**: Indicates the NRIC of the patient  
- **ad\\**: Indicates the admission date of the patient into the hospital  
- **dob\\**: Indicates the date of birth of the patient  
- **w\\**: Indicates the ward the patient is currently in  
- **r\\**: Indicates remarks for the patient (optional)  
- **t\\**: Indicates the tags of the patient (optional, can have multiple)    
</div>


**Step 2.** `LogicManager$execute(String)` is called to execute the add command.   

**Step 3.** The command is parsed via `AddressBookParser#parseCommand(String)`, which calls `AddCommandParser#parse(String)` to parse the user input and creates a new `AddCommand` object.

**Step 4.** The created `AddCommand` is returned to `LogicManager`. Then, `AddCommand` is executed by calling `AddCommand#execute(Model)`.

**Step 5.** The `AddCommand#execute(Model)` then calls `Model#addPerson(Person)` to add the new patient to the address book.

**Step 6.** The `CommandResult` from the `AddCommand` object is returned to `LogicManager` and then to `UI` to display the success message.

**UML Diagrams:**

The following sequence diagram summarizes what happens when a user executes a new command:

![AddSequenceDiagram.png](images%2FAddSequenceDiagram.png)


The following activity diagram summarizes what happens when a user executes a new command:

![AddActivityDiagram.png](images%2FAddActivityDiagram.png)

### Deleting a patient from Nursing Address Book

#### Implementation

The delete patient feature is facilitated mainly by `DeleteCommand`, `DeleteCommandParser` and `LogicManager`.

Given below is an example usage scenario and how the delete patient feature behaves at each step.

**Step 1.** The user inputs a delete Command (e.g. `delete 1`) to delete the patient at index 1 in Nursing Address Book.

**Step 2.** `LogicManager$execute(String)` is called to execute the delete command.

**Step 3.** The command is parsed via `AddressBookParser#parseCommand(String)`, which calls `DeleteCommandParser#parse(String)` to parse the user input and creates a new `DeleteCommand` object.

**Step 4.** The created `DeleteCommand` is returned to `LogicManager`. Then, `DeleteCommand` is executed by calling `DeleteCommand#execute(Model)`.

**Step 5.** The `DeleteCommand#execute(Model)` then calls `Model#deletePerson(Person)` to delete the patient from the address book.

**Step 6.** The `CommandResult` from the `DeleteCommand` object is returned to `LogicManager` and then to `UI` to display the success message.

**UML Diagrams:**

Given below is the sequence diagram that summarizes what happens when a user executes a new command:

![DeleteSequenceDiagram.png](images/DeleteSequenceDiagram.png)

The following activity diagram summarizes what happens when a user executes a new command:

![DeleteActivityDiagram.png](images/DeleteActivityDiagram.png)

### Editing a patient's details

#### Implementation

Editing a patient's details is facilitated mainly by `EditCommand`, `EditCommandParser` and `LogicManager`.

Given below is an example usage scenario and how the edit patient feature behaves at each step.

**Step 1.** The user inputs an edit Command (e.g. `edit 1 w\WB`) to edit the ward of the patient at index 1 in Nursing Address Book.

**Step 2.** `LogicManager$execute(String)` is called to execute the edit command.

**Step 3.** The command is parsed via `AddressBookParser#parseCommand(String)`, which calls `EditCommandParser#parse(String)`to parse the user input and creates a new `EditCommand` object.

**Step 4.** A new `EditPersonDescriptor` object is created with the new ward details. 
A new `EditCommand` instance will be created with the index of the patient to be edited and the new `EditPersonDescriptor` object.

**Step 5.** The `EditCommand` instance is returned to the `LogicManager` and `execute` is called.

**Step 6.** The `EditCommand` instance calls `Model#setPerson(Person, Person)` to edit the patient's details.
The patient specified will have its ward updated to the new ward specified.

**UML Diagrams:**

The following sequence diagram summarizes what happens when a user executes an edit command:

![EditSequenceDiagram.png](images/EditSequenceDiagram.png)

The following activity diagram summarizes what happens when a user executes an edit command:
![EditCommandActivityDiagram.png](images/EditCommandActivityDiagram.png)

### Showing help for commands

#### Implementation

Showing help for commands is facilitated by the `HelpCommand` class. It allows users to view the usage instructions for the application.

<<<<<<< HEAD
The `HelpCommand` class extends the `Command` interface and is responsible for executing the `help` command. It creates a `CommandResult` object with the help message to be displayed to the user.

Given below is an example usage scenario and how the help command feature behaves at each step.

**Step 1.** The `LogicManager` is called to execute the "help" command.

**Step 2.** The `AddressBookParser` parses the command and creates a new `HelpCommand` instance.

**Step 3.** The `LogicManager` calls the `execute()` method of the `HelpCommand`.

**Step 4.** The `HelpCommand` creates a new `CommandResult` with the help message.

**Step 5.** The `MainWindow` handles the help command and calls the `handleHelp()` method.

**Step 6.** The `ResultDisplay` is updated with the help message obtained from `HelpCommand.SHOWING_HELP_MESSAGE`.

**UML Diagrams:**
=======
The following class diagram shows the structure of the `HelpCommand` class:

![HelpCommandClassDiagram](images/HelpClassDiagram.png)

The `HelpCommand` class interacts with the following components:

* `Logic`: The `HelpCommand` class is part of the `Logic` component and is executed by the `LogicManager` when the user enters the `help` command.
* `UI`: The `MainWindow` class in the `UI` component subscribes to the `CommandResult` event raised by the `HelpCommand` and displays the help message in the `HelpWindow`.


The `HelpCommand` class extends the `Command` interface and implements the `execute()` method. When the `help` command is executed, the `HelpCommand#execute()` method is called, which creates a `CommandResult` object with the help message to be displayed to the user.

Here are the steps involved when a user calls the `help` command:

**Step 1.** The user enters the `help` command in the CLI.

**Step 2.** The `LogicManager` receives the command and calls the `parseCommand()` method of the `AddressBookParser`.

**Step 3.** The `AddressBookParser` identifies the command as a `HelpCommand` and creates a new instance of the `HelpCommand` class.

**Step 4.** The `AddressBookParser` returns the `HelpCommand` instance to the `LogicManager`.
>>>>>>> 4675b327

**Step 5.** The `LogicManager` calls the `execute()` method of the `HelpCommand` instance.

<<<<<<< HEAD
The following sequence diagram shows how the help command works:
=======
**Step 6.** The `HelpCommand#execute()` method creates a new `CommandResult` object with the help message.

**Step 7.** The `CommandResult` object is returned to the `LogicManager`.

**Step 8.** The `LogicManager` passes the `CommandResult` to the `MainWindow` for display.
>>>>>>> 4675b327

**Step 9.** The `MainWindow` extracts the help message from the `CommandResult` and displays it in the `HelpWindow`.

The following sequence diagram shows how the help command works:
![HelpCommandSequenceDiagram](images/HelpSequenceDiagram.png)

#### Design considerations

**Aspect: Displaying the help message**

<<<<<<< HEAD
The `HelpCommand` class interacts with the `Logic` component and utilizes the `CommandResult` class to encapsulate the result of executing the `help` command. The `MainWindow` and `ResultDisplay` classes in the UI component are responsible for handling the display of the help message to the user.
=======
* **Alternative 1 (current choice)**: Display the help message in a separate window.
    * Pros: Allows the user to view the help message without navigating away from the main window.
    * Cons: Requires additional implementation to create and manage a separate help window.

* **Alternative 2**: Display the help message in the main window's result display.
    * Pros: Simpler implementation, as it reuses the existing result display component.
    * Cons: The help message may be obscured by subsequent command results, and the user may need to scroll to view the entire message.

**Aspect: Providing command-specific help**

* **Alternative 1 (current choice)**: Provide a general help message that covers all commands.
    * Pros: Simplifies the implementation and maintains a consistent help message format.
    * Cons: The user may need to read through the entire help message to find information about a specific command.

* **Alternative 2**: Provide command-specific help messages.
    * Pros: Allows users to quickly access help information for a particular command.
    * Cons: Requires additional implementation to map each command to its specific help message, and may lead to inconsistencies in the help message format.

#### Future enhancements

Here are some possible enhancements for the help feature:

* Implement context-sensitive help that provides guidance based on the user's current input or state.
* Add support for displaying rich media content, such as images or videos, to provide more engaging and informative help content.
* Integrate a search functionality within the help system to allow users to quickly find relevant information.

These enhancements would improve the user experience and make the help feature more interactive and user-friendly.

>>>>>>> 4675b327

### List by tags and/or ward feature

#### Implementation

The filter by tags and/or ward mechanism is facilitated by `ListCommand`, `ListCommandParser`, `ListKeywordsPredicate`
and `LogicManager`, which implements the `Logic` interface. `LogicManager` holds a `AddressBookParser` that parses the 
user input, and a model where the command is executed. Additionally, it implements the following operations:

* `LogicManager#execute(String)`— Executes the given user String input to return a `CommandResult` object.

These operations are exposed in the UI interface as `MainWindow#executeCommand(String)`.

Given below is an example usage scenario and how the filter by tags and/or ward mechanism behaves at each step.

**Step 1.** The user executes `list t\diabetes` command to list patients with the diabetes tag in the address book. 
- The `list` command triggers `AddressBookParser` to parse the user input, identifying the `list` command word to call
`ListCommandParser#parse(String)` to parse the rest of the user input.

**Step 2.** `ListCommandParser#parse(String)` parses the user input. If there are subsequent arguments, a 
`ListKeywordPredicate` object is created with the keyword(s) provided. The keywords can be either a ward or tag(s) or both,
supplied by the user with the relevant prefix. In this case, it would be a tag, `t\diabetes`.

**Step 3.** A new `ListCommand` instance is created using the `ListKeywordsPredicate` object. (If there are no parameters 
provided, it will still simply create a `ListCommand` object.)  
  
  
The following is a list of objects created thus far:
![ListObjectDiagram](images/ListObjectDiagram.png)


**Step 4.** The `ListCommand` object is returned to `LogicManager` and `execute` is called. `ListCommand#execute(Model)` 
filters the list of patients in `Model` based on the `ListKeywordsPredicate` object if it is present. (Otherwise, it 
returns the full list of patients.)

**Step 5.** The filtered list of patients (with diabetes) is displayed to the user through the GUI.

**UML Diagrams:**

The following sequence diagram shows how the listing of relevant patients would work:
![ListCommandSequenceDiagram](images/ListCommandSequenceDiagram.png)

The following activity diagram summarizes what happens when a user executes a new command to list relevant patients:

<img src="images/ListCommandActivityDiagram2.png" width="250" />

#### Design considerations:

**Aspect: Command to filter:**

* **Alternative 1 (current choice):** Add the parameters to list command instead of find.
    * Pros: More appropriate as `list` will produce a useful list of relevant contacts, whereas `find` implies that only one useful result is expected.
    * Cons: May not have such a clear distinction between `list` and `find`, as user just wants to search for results.

* **Alternative 2:** Add parameters to find command instead of list.
    * Pros: Easy to use, one command will perform all search.
    * Cons: Unable to differentiate usefulness.

**Aspect: Filter by a ward or many wards:**

* **Alternative 1 (current choice):** Allow filtering only by at most 1 ward input.
    * Pros: More targeted; Nurses will only refer to the ward that they are in or are visiting. Otherwise, will filter across all wards.
    * Cons: Does not allow looking at specific, multiple wards.

* **Alternative 2:** Allow multiple ward tags.
    * Pros: Easy to be more specific.
    * Cons: Not relevant for the nurses use case. Allowing more wards also make it harder to filter fast.

### Find feature

#### Introduction
This section describes the implementation of the find by name or NRIC mechanism in NAB. 

#### Implementation

The find feature is facilitated by `FindCommand`, `FindCommandParser`, `NameContainsKeywordsPredicate` and
`IcContainsKeywordsPredicate`.

Additionally, it implements the following operations:

* `FindCommandParser#parse()` — Parses user input and creates a `FindCommand` object.

Given below is an example usage scenario and how the find by name or IC mechanism behaves at each step.

Step 1. The user executes `find n\Bob` command to find patient with the name Bob in the address book. The
`FindCommandParser` parses the user input, creating a new `FindCommand` and `NameContainsKeywordsPredicate` object.

Step 2. For each patient in the address book, the `predicate` object will be passed to
`Model#updateFilteredPersonList` check if the patient has Bob as part of his/her name. If the patient has the name Bob,
the patient will be shown in result.

**UML Diagrams:**

The following sequence diagram shows how the finding of patient would work:
![FindCommandSequenceDiagram](images/FindSequenceDiagram.png)

The following activity diagram summarizes what happens when a user executes a new command to find a patient:

![FindActivityDiagram](images/FindActivityDiagram.png)

#### Design considerations:

**Aspect: Find by full word or letters:**

* **Alternative 1 (current choice):** Allow finding by full word only.
    * Pros: More meaningful to find by words instead of just letters.
    * Cons: Harder to search when patient details is insufficient.

* **Alternative 2:** Allow finding by letters.
    * Pros: Able to search even if lacking patient information.
    * Cons: Harder to get specific patient as result will be a list.

--------------------------------------------------------------------------------------------------------------------

## **Documentation, logging, testing, configuration, dev-ops**

* [Documentation guide](Documentation.md)
* [Testing guide](Testing.md)
* [Logging guide](Logging.md)
* [Configuration guide](Configuration.md)
* [DevOps guide](DevOps.md)

--------------------------------------------------------------------------------------------------------------------

## **Appendix: Requirements**

### Product scope

**Target user profile**:
Ward nurses
* manage a significant number of patient contacts with varying details
* quickly access critical patient information in time-sensitive situations
* track and log details of care administered to each patient over time

**Preferences/ Skills**
* prefer desktop apps over other types
* can type fast
* prefers typing to mouse interactions
* is reasonably comfortable using CLI (command-line interface) apps

**Value proposition**: streamlined text-based commands to manage contacts faster than a typical mouse/GUI driven app

### User stories

Priorities: High (must have) - `* * *`, Medium (nice to have) - `* *`, Low (unlikely to have) - `*`

| Priority | As a …​                                | I want to …​                                | So that I can…​                                              |
| ---- | -------------------------------------- |---------------------------------------------|--------------------------------------------------------------|
| `* * *` | user                                   | add patient records                      | keep track of their medical condition in the hospital        |
| `* * *` | user                                   | view existing patient records               | access information on existing patients                      |
| `* * *` | user                                   | delete a patient record                     | remove outdated or irrelevant patient data                   |
| `* *` | user                                   | edit patient records                        | ensure that all patient details are current and accurate     |
| `* *` | user                                   | list patients based on their tags           | view patients based on category                              |
| `* *` | user                                   | list all patients tied to a specific ward   | know which patients belong to which ward                     |
| `* *` | user                                   | find patients via their name or NRIC        | quickly find information of specific patient                 |
| `* *` | user                                   | access the user guide through the app easily | learn how to use the Nursing Address Book                    |
| `*`  | user                                   | view patient list sorted by name            | look through the list of patients in a more organized manner |

### Use cases

(For all use cases below, the **System** is the `Nursing Address Book` and the **Actor** is the `user`, unless 
specified otherwise)

**Use case: `UC01 - View all patient records`**

**MSS**

1.  User requests to list patients.
2.  Nursing Address Book shows a list of patients.

    Use case ends.

**Extensions**

* 1a. Nursing Address Book detects that the command is invalid. 
  * 1a1. Nursing Address Book shows an error message.

  Use case resumes at step 1.

**Use case: `UC02 - Add a patient`**

**MSS**

1.  User requests to add a patient.
2.  Nursing Address Book adds the patient.
3.  Nursing Address Book shows success message to the user.

    Use case ends.

**Extensions**

* 1a. Nursing Address Book detects that the patient details is invalid.
    * 1a1. Nursing Address Book shows an error message.
    
    Use case resumes at step 1.

**Use case: `US03 - Delete a patient`**

**MSS**

1.  User requests to view patient records(UC01).
2.  User requests to delete a patient in the list.
3.  Nursing Address Book deletes the person.
4.  Nursing Address Book shows success message to the user.

    Use case ends.

**Extensions**

* 2a. The given index is invalid.
  * 2a2. AddressBook shows an error message.

    Use case resumes at step 2.

**Use case: `US04 - Edit a patient records`**

**MSS**

1.  User requests to view patient records(UC01).
2.  User requests to edit a patient's record in the list.
3.  Nursing Address Book edits the patient's record.
4.  Nursing Address Book shows success message to the user.

    Use case ends.

**Extensions**

* 2a. Nursing Address Book detects that the patient details is invalid.
    * 2a1. Nursing Address Book shows an error message.

      Use case resumes at step 2.

**Use case: `US05 - Find patient`**

**MSS**

1. User requests to find a patient in the list. 
2. Nursing Address Book shows the patient.

    Use case ends.

**Extensions**

* 1a. Nursing Address Book detects that the given parameter is invalid.
    * 1a1. Nursing Address Book shows an error message.

      Use case resumes at step 1.

**Use case: `US06 - View patient with specific tags`**

**MSS**

1. User requests to view patients with specific tags.
2. Nursing Address Book shows the patient list.

   Use case ends.

**Extensions**

* 1a. Nursing Address Book detects that the given parameter is invalid.
    * 1a1. Nursing Address Book shows an error message.

      Use case resumes at step 1.

**Use case: `US07 - View patients in specific ward`**

**MSS**

1. User requests to view patients in specific ward.
2. Nursing Address Book shows the patient.

   Use case ends.

**Extensions**

* 1a. Nursing Address Book detects that the given parameter is invalid.
    * 1a1. Nursing Address Book shows an error message.

      Use case resumes at step 1.

**Use case: `US08 - Get help with command usage`**

**MSS**

1. User requests to get help with command usage.
2. Nursing Address Book shows command usage.

   Use case ends.

**Extensions**

* 1a. Nursing Address Book detects that the command is invalid.
    * 1a1. Nursing Address Book shows an error message.

      Use case resumes at step 1.

### Non-Functional Requirements

1.  Should work on any _mainstream OS_ as long as it has Java `11` installed.
2.  Should be able to hold up to 1000 persons without a noticeable sluggishness in performance for typical usage.
3.  A user with above average typing speed for regular English text (i.e. not code, not system admin commands) should be able to accomplish most of the tasks faster using commands than using the mouse.
4.  The user interface should be intuitive and easy to navigate.
5.  The codebase should be well-structured and well-documented to facilitate future maintenance and enhancements.
6.  The application should only support a single user.
7.  The product needs to be developed in a breadth-first incremental manner over the project duration.
8.  The data should be stored locally and should be in a human editable text file.
9.  The software should follow the Object-oriented paradigm primarily.
10.  The software should work without requiring an installer.
11.  The software should not depend on a specific remote server.
12.  The GUI should work well for standard screen resolutions 1920x1080 and higher, and, for screen scales 100% and 125%.
13.  The GUI should be usable (i.e., all functions can be used even if the user experience is not optimal) for,
     resolutions 1280x720 and higher, and, for screen scales 150%.
14.  The product should be available as a single JAR file of size 100MB or below.
15.  The web documents saved should be a PDF file of size 15MB or below.
16.  The final JAR/PDF files should not be bloated unnecessarily.
17.  The DG and UG should be PDF-friendly, without any expandable panels, embedded videos, animated GIFs etc.
18.  The use of third-party frameworks/libraries/services is allowed only if they, are free, open-source (this
     doesn't apply to services), and have permissive license terms; do not require any installation by the user.
19.  The product should process a user input command within 2 second.

### Glossary

* **Mainstream OS**: Windows, Linux, Unix, MacOS
* **Patient**: A person receiving medical services at a hospital
* **NRIC**: Identity card number of the National Registration Identity Card, used as a unique identifier for 
  patients in Nursing Address Book

--------------------------------------------------------------------------------------------------------------------

## **Appendix: Instructions for manual testing**

Given below are instructions to test the app manually.

[//]: # (<div markdown="span" class="alert alert-info">:information_source: **Note:** These instructions only provide a starting point for testers to work on;)

[//]: # (testers are expected to do more *exploratory* testing)

[//]: # (</div>)

### Launch and shutdown

1. Initial launch

    1. Download the jar file and copy into an empty folder
    2. Double-click the jar file <br>
       Expected: Shows the GUI with a set of sample contacts. The window size may not be optimum.

2. Saving window preferences

    1. Resize the window to an optimum size. Move the window to a different location. Close the window.
    2. Re-launch the app by double-clicking the jar file.<br>
       Expected: The most recent window size and location is retained.

### Adding a patient

1. Adding a patient

    1. Prerequisites: There exist no patient with NRIC `A1234567B` in the patient records.

    2. Test case (Valid parameters): `add n\John Smith ic\A1234567B dob\01/01/2000 ad\02/02/2020 w\a1 t\diarrhea
       r\likes to go to the park`<br>
       Expected: Patient successfully added into patient list. Details of the added patient shown in the status bar.

    3. Test case (Missing parameter): `add n\John Smith`<br>
       Expected: No patient is added. Error details shown in the status bar.

    4. Test case (Invalid Name): `add n\ ic\A1234567B dob\01/01/2000 ad\02/02/2020 w\a1 t\diarrhea r\likes to go to the park`<br>
       Expected: Similar to previous.

    5. Test case (Invalid NRIC): `add n\John Smith ic\A12347B dob\01/01/2000 ad\02/02/2020 w\a1 t\diarrhea r\likes to go to the park`<br>
       Expected: Similar to previous.

    6. Test case (Invalid Date of Birth): `add n\John Smith ic\A1234567B dob\2000 ad\02/02/2020 w\a1 t\diarrhea r\likes to go to the park`<br>
       Expected: Similar to previous.

    7. Test case (Repeated Parameter): `add n\John Smith ic\A1234567B ic\A1234567B dob\01/01/2000 ad\02/02/2020 w\a1
       t\diarrhea r\likes to go to the park`<br>
       Expected: Similar to previous.

    8. Test case (Date of Birth after Admission Date): `add n\John Smith ic\A1234567B dob\03/03/2000 ad\01/01/1999 w\a1`<br>
       Expected: Similar to previous.


### Viewing patients

1. Viewing all patients

    1. Prerequisites: Multiple patients in the patient list.

    2. Test case: `list`<br>
       Expected: List of patients is shown.

    3. Test case: `list 181` or any command with extra characters supplied<br>
       Expected: Similar to previous.

2. Viewing patients by tags and ward

    1. Prerequisites: Multiple patients in the patient list.

    1. Test case: `list tag\diarrhea w\a1`<br>
       Expected: List of patients is shown.

    1. Test case: `list t\diarrhea`<br>
       Expected: List of patients is shown.

    1. Test case: `list w\a1`<br>
       Expected: List of patients is shown.

### Editing a patient

1. Edit a patient while all patients are being shown

    1. Prerequisites: List all patients using the `list` command. Multiple patients in the list.

    1. Test case: `edit 1 n\John`<br>
       Expected: Name of first patient is changed. Details of the edited patient is shown in the status bar.

    1. Test case: `edit 1 ic\W9876543M`<br>
       Expected: NRIC of first patient is changed. Details of the edited patient is shown in the status bar.

    1. Test case: `edit 1 dob\03/03/2005`<br>
       Expected: Date of birth of first patient is changed. Details of the edited patient is shown in the status bar.

    1. Test case: `edit 1 ad\05/05/2021`<br>
       Expected: Admission date of first patient is changed. Details of the edited patient is shown in the status bar.

    1. Test case: `edit 1 t\flu r\afraid of darkness`<br>
       Expected: tag and remark of first patient is changed. Details of the edited patient is shown in the status bar.

    2. Test case (Invalid Index): `edit x n\John` where x is larger than list size <br>
       Expected: Error details shown in status bar.

    1. Test case (Invalid Name): `edit 1 n\ `<br>
       Expected: Patient name is not changed. Error details shown in the status bar.

    2. Test case (Invalid NRIC): `edit 1 ic\a1231234b`<br>
       Expected: Patient NRIC is not changed. Error details shown in the status bar.

    3. Test case (Invalid Date of Birth): `edit 1 dob\03-03-2004`<br>
       Expected: Patient Date of Birth is not changed. Error details shown in the status bar.

    4. Test case (Invalid Admission Date): `edit 1 ad\04-02-2024 `<br>
       Expected: Patient Admission Date is not changed. Error details shown in the status bar.

    5. Test case (Date of Birth after Admission Date): `edit 1 dob\03/03/2024 ad\01/01/2024 `<br>
       Expected: Patient Date of Birth and Admission Date is not changed. Error details shown in the status bar.

    6. Test case (Invalid Ward): `edit 1 w\B-1 `<br>
       Expected: Patient ward is not changed. Error details shown in the status bar.

### Finding a patient

1. Finding a patient by name

    1. Prerequisites: There exist only 1 patient `John Smith` in the patient records.

    1. Test case: `find n\John Smith`<br>
       Expected: `John Smith` is shown.

    1. Test case: `find n\john`<br>
       Expected: Similar to previous.

    1. Test case: `find n\Smith`<br>
       Expected: Similar to previous.

    1. Test case: `find n\j`<br>
       Expected: No patient is shown.

    1. Test case: `find n\`<br>
       Expected: Similar to previous.

2. Finding a patient by NRIC

    1. Prerequisites: There exist a patient with the NRIC `A1234567B` in the address book.

    1. Test case: `find ic\A1234567`<br>
       Expected: The patient with the NRIC `A1234567B` is shown.

    1. Test case: `find ic\a1234567b`<br>
       Expected: Similar to previous.

    1. Test case: `find ic\`<br>
       Expected: No patient is shown.

### Deleting a person

1. Deleting a patient while all patients are being shown

    1. Prerequisites: List all patients using the `list` command. Multiple patients in the list.

    1. Test case: `delete 1`<br>
       Expected: First patient is deleted from the list. Details of the deleted contact shown in the status message.

    1. Test case: `delete 0`<br>
       Expected: No patient is deleted. Error details shown in the status message.

    1. Other incorrect delete commands to try: `delete`, `delete x`, `...` (where x is larger than the list size)<br>
       Expected: Similar to previous.


### Saving data

1. Dealing with missing/corrupted data files

    1. Prerequisites: The addressbook.json file in the data directory must exist.

    1. Test case: Delete the addressbook.json file.<br>
       Expected: The app launches successfully, populated with the sample data.<|MERGE_RESOLUTION|>--- conflicted
+++ resolved
@@ -252,25 +252,6 @@
 
 Showing help for commands is facilitated by the `HelpCommand` class. It allows users to view the usage instructions for the application.
 
-<<<<<<< HEAD
-The `HelpCommand` class extends the `Command` interface and is responsible for executing the `help` command. It creates a `CommandResult` object with the help message to be displayed to the user.
-
-Given below is an example usage scenario and how the help command feature behaves at each step.
-
-**Step 1.** The `LogicManager` is called to execute the "help" command.
-
-**Step 2.** The `AddressBookParser` parses the command and creates a new `HelpCommand` instance.
-
-**Step 3.** The `LogicManager` calls the `execute()` method of the `HelpCommand`.
-
-**Step 4.** The `HelpCommand` creates a new `CommandResult` with the help message.
-
-**Step 5.** The `MainWindow` handles the help command and calls the `handleHelp()` method.
-
-**Step 6.** The `ResultDisplay` is updated with the help message obtained from `HelpCommand.SHOWING_HELP_MESSAGE`.
-
-**UML Diagrams:**
-=======
 The following class diagram shows the structure of the `HelpCommand` class:
 
 ![HelpCommandClassDiagram](images/HelpClassDiagram.png)
@@ -292,19 +273,14 @@
 **Step 3.** The `AddressBookParser` identifies the command as a `HelpCommand` and creates a new instance of the `HelpCommand` class.
 
 **Step 4.** The `AddressBookParser` returns the `HelpCommand` instance to the `LogicManager`.
->>>>>>> 4675b327
 
 **Step 5.** The `LogicManager` calls the `execute()` method of the `HelpCommand` instance.
 
-<<<<<<< HEAD
-The following sequence diagram shows how the help command works:
-=======
 **Step 6.** The `HelpCommand#execute()` method creates a new `CommandResult` object with the help message.
 
 **Step 7.** The `CommandResult` object is returned to the `LogicManager`.
 
 **Step 8.** The `LogicManager` passes the `CommandResult` to the `MainWindow` for display.
->>>>>>> 4675b327
 
 **Step 9.** The `MainWindow` extracts the help message from the `CommandResult` and displays it in the `HelpWindow`.
 
@@ -315,9 +291,6 @@
 
 **Aspect: Displaying the help message**
 
-<<<<<<< HEAD
-The `HelpCommand` class interacts with the `Logic` component and utilizes the `CommandResult` class to encapsulate the result of executing the `help` command. The `MainWindow` and `ResultDisplay` classes in the UI component are responsible for handling the display of the help message to the user.
-=======
 * **Alternative 1 (current choice)**: Display the help message in a separate window.
     * Pros: Allows the user to view the help message without navigating away from the main window.
     * Cons: Requires additional implementation to create and manage a separate help window.
@@ -346,7 +319,6 @@
 
 These enhancements would improve the user experience and make the help feature more interactive and user-friendly.
 
->>>>>>> 4675b327
 
 ### List by tags and/or ward feature
 
