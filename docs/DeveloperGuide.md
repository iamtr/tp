---
layout: page
title: Developer Guide
---
* Table of Contents
{:toc}

--------------------------------------------------------------------------------------------------------------------
## **Acknowledgements**

* The [original AB3 project](https://github.com/se-edu/addressbook-level3), which Nursing Address Book is based from.
* Libraries used: [JavaFX](https://openjfx.io/), [JUnit5](https://github.com/junit-team/junit5), [Jackson](https://github.com/FasterXML/jackson)

--------------------------------------------------------------------------------------------------------------------
## **Setting up, getting started**

Refer to the guide [_Setting up and getting started_](SettingUp.md).

--------------------------------------------------------------------------------------------------------------------

## **Design**

### Architecture

<img src="images/ArchitectureDiagram.png" width="280" />

The ***Architecture Diagram*** given above explains the high-level design of the App.

Given below is a quick overview of main components and how they interact with each other.

**Main components of the architecture**

**`Main`** (consisting of classes [`Main`](https://github.com/AY2324S2-CS2103T-F10-1/tp/blob/master/src/main/java/seedu/address/Main.java) and [`MainApp`](https://github.com/AY2324S2-CS2103T-F10-1/tp/blob/master/src/main/java/seedu/address/MainApp.java) is in charge of the app launch and shut down.
* At app launch, it initializes the other components in the correct sequence, and connects them up with each other.
* At shut down, it shuts down the other components and invokes cleanup methods where necessary.

The bulk of the app's work is done by the following four components:

* [**`UI`**](#ui-component): The UI of the App.
* [**`Logic`**](#logic-component): The command executor.
* [**`Model`**](#model-component): Holds the data of the App in memory.
* [**`Storage`**](#storage-component): Reads data from, and writes data to, the hard disk.

[**`Commons`**](#common-classes) represents a collection of classes used by multiple other components.

**How the architecture components interact with each other**

The *Sequence Diagram* below shows how the components interact with each other for the scenario where the user issues the command `delete 1`.

<img src="images/ArchitectureSequenceDiagram.png" width="574" />

Each of the four main components (also shown in the diagram above),

* defines its *API* in an `interface` with the same name as the Component.
* implements its functionality using a concrete `{Component Name}Manager` class (which follows the corresponding API `interface` mentioned in the previous point.

For example, the `Logic` component defines its API in the `Logic.java` interface and implements its functionality using the `LogicManager.java` class which follows the `Logic` interface. Other components interact with a given component through its interface rather than the concrete class (reason: to prevent outside component's being coupled to the implementation of a component), as illustrated in the (partial) class diagram below.

<img src="images/ComponentManagers.png" width="300" />

The sections below give more details of each component.

### UI component

The **API** of this component is specified in [`Ui.java`](https://github.com/AY2324S2-CS2103T-F10-1/tp/blob/master/src/main/java/seedu/address/ui/Ui.java)

![Structure of the UI Component](images/UiClassDiagram.png)

The UI consists of a `MainWindow` that is made up of parts e.g.`CommandBox`, `ResultDisplay`, `PersonListPanel`, `StatusBarFooter` etc. All these, including the `MainWindow`, inherit from the abstract `UiPart` class which captures the commonalities between classes that represent parts of the visible GUI.

The `UI` component uses the JavaFx UI framework. The layout of these UI parts are defined in matching `.fxml` files that are in the `src/main/resources/view` folder. For example, the layout of the [`MainWindow`](https://github.com/AY2324S2-CS2103T-F10-1/tp/blob/master/src/main/java/seedu/address/ui/MainWindow.java) is specified in [`MainWindow.fxml`](https://github.com/AY2324S2-CS2103T-F10-1/tp/blob/master/src/main/resources/view/MainWindow.fxml)

The `UI` component,

* executes user commands using the `Logic` component.
* listens for changes to `Model` data so that the UI can be updated with the modified data.
* keeps a reference to the `Logic` component, because the `UI` relies on the `Logic` to execute commands.
* depends on some classes in the `Model` component, as it displays `Person` object residing in the `Model`.

### Logic component

**API** : [`Logic.java`](https://github.com/AY2324S2-CS2103T-F10-1/tp/blob/master/src/main/java/seedu/address/logic/Logic.java)

Here's a (partial) class diagram of the `Logic` component:

<img src="images/LogicClassDiagram.png" width="550"/>

The sequence diagram below illustrates the interactions within the `Logic` component, taking `execute("delete 1")` API call as an example.

![Interactions Inside the Logic Component for the `delete 1` Command](images/DeleteSequenceDiagram.png)

<b markdown="span" class="alert alert-info">:information_source: <b>Note:</b> The lifeline for `DeleteCommandParser` should end at the destroy marker (X) but due to a limitation of PlantUML, the lifeline continues till the end of diagram.
</div>

How the `Logic` component works:

1. When `Logic` is called upon to execute a command, it is passed to an `AddressBookParser` object which in turn creates a parser that matches the command (e.g., `DeleteCommandParser`) and uses it to parse the command.
1. This results in a `Command` object (more precisely, an object of one of its subclasses e.g., `DeleteCommand`) which is executed by the `LogicManager`.
1. The command can communicate with the `Model` when it is executed (e.g. to delete a person).<br>
   Note that although this is shown as a single step in the diagram above (for simplicity), in the code it can take several interactions (between the command object and the `Model`) to achieve.
1. The result of the command execution is encapsulated as a `CommandResult` object which is returned back from `Logic`.

Here are the other classes in `Logic` (omitted from the class diagram above) that are used for parsing a user command:

<img src="images/ParserClasses.png" width="600"/>

How the parsing works:
* When called upon to parse a user command, the `AddressBookParser` class creates an `XYZCommandParser` (`XYZ` is a placeholder for the specific command name e.g., `AddCommandParser`) which uses the other classes shown above to parse the user command and create a `XYZCommand` object (e.g., `AddCommand`) which the `AddressBookParser` returns back as a `Command` object.
* All `XYZCommandParser` classes (e.g., `AddCommandParser`, `DeleteCommandParser`, ...) inherit from the `Parser` interface so that they can be treated similarly where possible e.g, during testing.

### Model component
**API** : [`Model.java`](https://github.com/AY2324S2-CS2103T-F10-1/tp/blob/master/src/main/java/seedu/address/model/Model.java)

<img src="images/ModelClassDiagram.png" width="600" />


The `Model` component,

* stores the address book data i.e., all `Person` objects (which are contained in a `UniquePersonList` object).
* stores the currently 'selected' `Person` objects (e.g., results of a search query) as a separate _filtered_ list which is exposed to outsiders as an unmodifiable `ObservableList<Person>` that can be 'observed' e.g. the UI can be bound to this list so that the UI automatically updates when the data in the list change.
* stores a `UserPref` object that represents the user’s preferences. This is exposed to the outside as a `ReadOnlyUserPref` objects.
* does not depend on any of the other three components (as the `Model` represents data entities of the domain, they should make sense on their own without depending on other components)

### Storage component

**API** : [`Storage.java`](https://github.com/AY2324S2-CS2103T-F10-1/tp/blob/master/src/main/java/seedu/address/storage/Storage.java)

<img src="images/StorageClassDiagram.png" width="550" />

The `Storage` component,
* can save both address book data and user preference data in JSON format, and read them back into corresponding objects.
* inherits from both `AddressBookStorage` and `UserPrefStorage`, which means it can be treated as either one (if only the functionality of only one is needed).
* depends on some classes in the `Model` component (because the `Storage` component's job is to save/retrieve objects that belong to the `Model`)

### Common classes

Classes used by multiple components are in the `seedu.addressbook.commons` package.

--------------------------------------------------------------------------------------------------------------------

## **Implementation**

This section contains some noteworthy details on how certain features are being implemented.

### Adding a patient into Nursing Address Book

#### Implementation

The add patient feature is facilitated mainly by `AddCommand`, `AddCommandParser` and `LogicManager`.

Given below is an example usage scenario and how the add patient feature behaves at each step.

**Step 1.** The user inputs an add Command (e.g. `add n\Alice ic\A0055679T ad\01/01/2022 dob\01/01/2002 w\WA`) to add a new patient named Alice to the address book.  

<div markdown="span" class="alert alert-info">:information_source: **Note:** The format of the add command is as follows:  
  
- **n\\**: Indicates the name of the patient  
- **ic\\**: Indicates the NRIC of the patient  
- **ad\\**: Indicates the admission date of the patient into the hospital  
- **dob\\**: Indicates the date of birth of the patient  
- **w\\**: Indicates the ward the patient is currently in  
- **r\\**: Indicates remarks for the patient (optional)  
- **t\\**: Indicates the tags of the patient (optional, can have multiple)    
</div>


**Step 2.** The command is parsed via `AddressBookParser#parseCommand(String)`, which calls `AddCommandParser#parse(String)` to parse the user input and creates a new `AddCommand` object.

**Step 3.** The created `AddCommand` is returned to `LogicManager`. Then, `AddCommand` is executed by calling `AddCommand#execute(Model)`.

**Step 4.** The `AddCommand#execute(Model)` then calls `Model#addPerson(Person)` to add the new patient to the address book.

**Step 5.** The `CommandResult` from the `AddCommand` object is returned to `LogicManager` and then to `UI` to display the success message.

**UML Diagrams:**

The following sequence diagram summarizes what happens when a user executes a new command:

![AddSequenceDiagram.png](images%2FAddSequenceDiagram.png)


The following activity diagram summarizes what happens when a user executes a new command:

![AddActivityDiagram.png](images%2FAddActivityDiagram.png)

### Deleting a patient from Nursing Address Book

#### Implementation

The delete patient feature is facilitated mainly by `DeleteCommand`, `DeleteCommandParser` and `LogicManager`.

Given below is an example usage scenario and how the delete patient feature behaves at each step.

**Step 1.** The user inputs a delete Command (e.g. `delete 1`) to delete the patient at index 1 in Nursing Address Book.

**Step 2.** The command is parsed via `AddressBookParser#parseCommand(String)`, which calls `DeleteCommandParser#parse(String)` to parse the user input and creates a new `DeleteCommand` object.

**Step 3.** The created `DeleteCommand` is returned to `LogicManager`. Then, `DeleteCommand` is executed by calling `DeleteCommand#execute(Model)`.

**Step 4.** The `DeleteCommand#execute(Model)` then calls `Model#deletePerson(Person)` to delete the patient from the address book.

**Step 5.** The `CommandResult` from the `DeleteCommand` object is returned to `LogicManager` and then to `UI` to display the success message.

**UML Diagrams:**

Given below is the sequence diagram that summarizes what happens when a user executes a new command:

![DeleteSequenceDiagram.png](images/DeleteSequenceDiagram.png)

The following activity diagram summarizes what happens when a user executes a new command:

![DeleteActivityDiagram.png](images/DeleteActivityDiagram.png)

### Editing a patient's details

#### Implementation

Editing a patient's details is facilitated mainly by `EditCommand`, `EditCommandParser` and `LogicManager`.

Given below is an example usage scenario and how the edit patient feature behaves at each step.

**Step 1.** The user inputs an edit Command (e.g. `edit 1 w\WB`) to edit the ward of the patient at index 1 in Nursing Address Book.

**Step 2.** The command is parsed via `AddressBookParser#parseCommand(String)`, which calls `EditCommandParser#parse(String)`to parse the user input and creates a new `EditCommand` object.

**Step 3.** A new `EditPersonDescriptor` object is created with the new ward details. 
A new `EditCommand` instance will be created with the index of the patient to be edited and the new `EditPersonDescriptor` object.

**Step 4.** The `EditCommand` instace is returned to the `LogicManager` and `execute` is called.

**Step 5.** The `EditCommand` instance calls `Model#setPerson(Person, Person)` to edit the patient's details.
The patient specified will have its ward updated to the new ward specified.

**UML Diagrams:**

The following sequence diagram summarizes what happens when a user executes a new command:

![EditSequenceDiagram.png](images/EditSequenceDiagram.png)


### Showing help for commands

#### Implementation

The help command is facilitated by the `HelpCommand` class. It allows users to view the usage instructions for the application.



The `HelpCommand` class extends the `Command` interface and is responsible for executing the `help` command. It creates a `CommandResult` object with the help message to be displayed to the user.

**UML Diagrams:**

The following class diagram shows the relevant classes involved in the help command implementation:

Step 1. The `LogicManager` is called to execute the "help" command.

Step 2. The `AddressBookParser` parses the command and creates a new `HelpCommand` instance.

Step 3. The `LogicManager` calls the `execute()` method of the `HelpCommand`.

Step 4. The `HelpCommand` creates a new `CommandResult` with the help message.

Step 5. The `MainWindow` handles the help command and calls the `handleHelp()` method.

Step 6. The `ResultDisplay` is updated with the help message obtained from `HelpCommand.SHOWING_HELP_MESSAGE`.

The `HelpCommand` class interacts with the `Logic` component and utilizes the `CommandResult` class to encapsulate the result of executing the `help` command. The `MainWindow` and `ResultDisplay` classes in the UI component are responsible for handling the display of the help message to the user.


![HelpCommandClassDiagram](images/HelpClassDiagram.png)

The following sequence diagram shows how the help command works:

![HelpCommandSequenceDiagram](images/HelpSequenceDiagram.png)

The following activity diagram summarizes what happens when a user executes a new command:

<img src="images/CommitActivityDiagram.png" width="250"/>

When the user executes the help command, the following steps occur:
  

1. The `LogicManager` is called to execute the "help" command.
2. The `AddressBookParser` parses the command and creates a new `HelpCommand` instance.
3. The `LogicManager` calls the `execute()` method of the `HelpCommand`.
4. The `HelpCommand` creates a new `CommandResult` with the help message.
5. The `MainWindow` handles the help command and calls the `handleHelp()` method.
6. The `ResultDisplay` is updated with the help message obtained from `HelpCommand.SHOWING_HELP_MESSAGE`.


The `HelpCommand` class interacts with the `Logic` component and utilizes the `CommandResult` class to encapsulate the result of executing the `help` command. The `MainWindow` and `ResultDisplay` classes in the UI component are responsible for handling the display of the help message to the user.

<<<<<<< HEAD
### List by tags and/or ward feature
=======
### Add a patient

#### Implementation

The add patient feature is facilitated by `AddCommand`, `AddCommandParser` and `Person`.

Given below is an example usage scenario and how the add patient feature behaves at each step.

Step 1. The user launches the application for the first time.

Step 2. The user executes an Add Command (e.g. 'add n\Alice ic\A0055679T ad\01/01/2022 dob\01/01/2002 w\WA') to add a new patient to the address book.

n\: Indicates the name of the patient
ic\: Indicates the NRIC of the patient
ad\: Indicates the admission date of the patient
dob\: Indicates the date of birth of the patient
w\: Indicates the ward of the patient is currently in

The `AddCommandParser` parses the user input, creating a new `AddCommand` object.
The `AddCommand` object then creates a new `Person` object with the parsed details.

### List with filter by tags and/or ward feature
#### Introduction
This section describes the implementation of the list with filter by tags and/or ward mechanism in NAB. This mechanism 
allows users to list patients based on their tags and/or ward, on top of listing all patients. This feature is useful 
for nurses to quickly find patients with specific medical conditions or patients in a specific ward.
>>>>>>> 2fe04590

#### Implementation

The filter by tags and/or ward mechanism is facilitated by `ListCommand`, `ListCommandParser`, `ListKeywordsPredicate`
and `LogicManager`, which implements the `Logic` interface. `LogicManager` holds a `AddressBookParser` that parses the 
user input, and a model where the command is executed. Additionally, it implements the following operations:

* `LogicManager#execute(String)`— Executes the given user String input to return a `CommandResult` object.

These operations are exposed in the UI interface as `MainWindow#executeCommand(String)`.

Given below is an example usage scenario and how the filter by tags and/or ward mechanism behaves at each step.

Step 1. The user executes `list t\diabetes` command to list patients with the diabetes tag in the address book. 
- The `list` command triggers `AddressBookParser` to parse the user input, identifying the `list` command word to call
`ListCommandParser#parse(String)` to parse the rest of the user input.

Step 2. `ListCommandParser#parse(String)` parses the user input. If there are subsequent arguments, a 
`ListKeywordPredicate` object is created with the keyword(s) provided. The keywords can be either a ward or tag(s) or both,
supplied by the user with the relevant prefix. In this case, it would be a tag, `t\diabetes`.

Step 3. A new `ListCommand` instance is created using the `ListKeywordsPredicate` object. (If there are no parameters 
provided, it will still simply create a `ListCommand` object.)

The following is a list of objects created thus far:
![ListObjectDiagram](images/ListObjectDiagram.png)

Step 4. The `ListCommand` object is returned to `LogicManager` and `execute` is called. `ListCommand#execute(Model)` 
filters the list of patients in `Model` based on the `ListKeywordsPredicate` object if it is present. (Otherwise, it 
returns the full list of patients.)

Step 5. The filtered list of patients (with diabetes) is displayed to the user through the GUI.

**UML Diagrams:**

The following sequence diagram shows how the listing of relevant patients would work:
![ListCommandSequenceDiagram](images/ListCommandSequenceDiagram.png)

The following activity diagram summarizes what happens when a user executes a new command to list relevant patients:

<img src="images/ListCommandActivityDiagram2.png" width="250" />

#### Design considerations:

**Aspect: Command to filter:**

* **Alternative 1 (current choice):** Add the parameters to list command instead of find.
    * Pros: More appropriate as `list` will produce a useful list of relevant contacts, whereas `find` implies that only one useful result is expected.
    * Cons: May not have such a clear distinction between `list` and `find`, as user just wants to search for results.

* **Alternative 2:** Add parameters to find command instead of list.
    * Pros: Easy to use, one command will perform all search.
    * Cons: Unable to differentiate usefulness.

**Aspect: Filter by a ward or many wards:**

* **Alternative 1 (current choice):** Allow filtering only by at most 1 ward input.
    * Pros: More targeted; Nurses will only refer to the ward that they are in or are visiting. Otherwise, will filter across all wards.
    * Cons: Does not allow looking at specific, multiple wards.

* **Alternative 2:** Allow multiple ward tags.
    * Pros: Easy to be more specific.
    * Cons: Not relevant for the nurses use case. Allowing more wards also make it harder to filter fast.

### Find feature

#### Implementation

The filter by tags and/or ward mechanism is facilitated by `FindCommand`, `FindCommandParser`,
`NameContainsKeywordsPredicate` and
`IcContainsKeywordsPredicate`.

![FindClassDiagram](images/FindClassDiagram.png)

Additionally, it implements the following operations:

* `FindCommandParser#parse()` — Parses user input and creates a `FindCommand` object.

Given below is an example usage scenario and how the find by name or IC mechanism behaves at each step.

Step 1. The user executes `find n\Bob` command to find patient with the name Bob in the address book. The
`FindCommandParser` parses the user input, creating a new `FindCommand` and `NameContainsKeywordsPredicate` object.

Step 2. For each patient in the address book, the `predicate` object will be passed to
`Model#updateFilteredPersonList` check if the patient has Bob as part of his/her name. If the patient has the name Bob,
the patient will be shown in result.

#### Design considerations:

**Aspect: Find by full word or letters:**

* **Alternative 1 (current choice):** Allow finding by full word only.
    * Pros: More meaningful to find by words instead of just letters.
    * Cons: Harder to search when patient details is insufficient.

* **Alternative 2:** Allow finding by letters.
    * Pros: Able to search even if lacking patient information.
    * Cons: Harder to get specific patient as result will be a list.

--------------------------------------------------------------------------------------------------------------------

## **Documentation, logging, testing, configuration, dev-ops**

* [Documentation guide](Documentation.md)
* [Testing guide](Testing.md)
* [Logging guide](Logging.md)
* [Configuration guide](Configuration.md)
* [DevOps guide](DevOps.md)

--------------------------------------------------------------------------------------------------------------------

## **Appendix: Requirements**

### Product scope

**Target user profile**:
Ward nurses
* manage a significant number of patient contacts with varying details
* quickly access critical patient information in time-sensitive situations
* track and log details of care administered to each patient over time

**Preferences/ Skills**
* prefer desktop apps over other types
* can type fast
* prefers typing to mouse interactions
* is reasonably comfortable using CLI (command-line interface) apps

**Value proposition**: streamlined text-based commands to manage contacts faster than a typical mouse/GUI driven app

### User stories

Priorities: High (must have) - `* * *`, Medium (nice to have) - `* *`, Low (unlikely to have) - `*`

| Priority | As a …​                                | I want to …​                                | So that I can…​                                              |
| ---- | -------------------------------------- |---------------------------------------------|--------------------------------------------------------------|
| `* * *` | user                                   | add patient records                      | keep track of their medical condition in the hospital        |
| `* * *` | user                                   | view existing patient records               | access information on existing patients                      |
| `* * *` | user                                   | delete a patient record                     | remove outdated or irrelevant patient data                   |
| `* *` | user                                   | edit patient records                        | ensure that all patient details are current and accurate     |
| `* *` | user                                   | list patients based on their tags           | view patients based on category                              |
| `* *` | user                                   | list all patients tied to a specific ward   | know which patients belong to which ward                     |
| `* *` | user                                   | find patients via their name or NRIC        | quickly find information of specific patient                 |
| `* *` | user                                   | access the user guide through the app easily | learn how to use the Nursing Address Book                    |
| `*`  | user                                   | view patient list sorted by name            | look through the list of patients in a more organized manner |

### Use cases

(For all use cases below, the **System** is the `Nursing Address Book` and the **Actor** is the `user`, unless 
specified otherwise)

**Use case: UC01 - View all patient records**

**MSS**

1.  User requests to list patients.
2.  Nursing Address Book shows a list of patients.

    Use case ends.

**Extensions**

* 1a. Nursing Address Book detects that the command is invalid. 
  * 1a1. Nursing Address Book shows an error message.

  Use case resumes at step 1.

**Use case: UC02 - Add a patient**

**MSS**

1.  User requests to add a patient.
2.  Nursing Address Book adds the patient.
3.  Nursing Address Book shows success message to the user.

    Use case ends.

**Extensions**

* 1a. Nursing Address Book detects that the patient details is invalid.
    * 1a1. Nursing Address Book shows an error message.
    
    Use case resumes at step 1.

**Use case: US03 - Delete a patient**

**MSS**

1.  User requests to view patient records(UC01).
2.  User requests to delete a patient in the list.
3.  Nursing Address Book deletes the person.
4.  Nursing Address Book shows success message to the user.

    Use case ends.

**Extensions**

* 2a. The given index is invalid.
  * 2a2. AddressBook shows an error message.

    Use case resumes at step 2.

**Use case: US04 - Edit a patient records**

**MSS**

1.  User requests to view patient records(UC01).
2.  User requests to edit a patient's record in the list.
3.  Nursing Address Book edits the patient's record.
4.  Nursing Address Book shows success message to the user.

    Use case ends.

**Extensions**

* 2a. Nursing Address Book detects that the patient details is invalid.
    * 2a1. Nursing Address Book shows an error message.

      Use case resumes at step 2.

**Use case: US05 - Find patient**

**MSS**

1. User requests to find a patient in the list. 
2. Nursing Address Book shows the patient.

    Use case ends.

**Extensions**

* 1a. Nursing Address Book detects that the given parameter is invalid.
    * 1a1. Nursing Address Book shows an error message.

      Use case resumes at step 1.

**Use case: US06 - View patient with specific tags**

**MSS**

1. User requests to view patients with specific tags.
2. Nursing Address Book shows the patient list.

   Use case ends.

**Extensions**

* 1a. Nursing Address Book detects that the given parameter is invalid.
    * 1a1. Nursing Address Book shows an error message.

      Use case resumes at step 1.

**Use case: US07 - View patients in specific ward**

**MSS**

1. User requests to view patients in specific ward.
2. Nursing Address Book shows the patient.

   Use case ends.

**Extensions**

* 1a. Nursing Address Book detects that the given parameter is invalid.
    * 1a1. Nursing Address Book shows an error message.

      Use case resumes at step 1.

**Use case: US08 - Get help with command usage**

**MSS**

1. User requests to get help with command usage.
2. Nursing Address Book shows command usage.

   Use case ends.

**Extensions**

* 1a. Nursing Address Book detects that the command is invalid.
    * 1a1. Nursing Address Book shows an error message.

      Use case resumes at step 1.

### Non-Functional Requirements

1.  Should work on any _mainstream OS_ as long as it has Java `11` or above installed.
2.  Should be able to hold up to 1000 persons without a noticeable sluggishness in performance for typical usage.
3.  A user with above average typing speed for regular English text (i.e. not code, not system admin commands) should be able to accomplish most of the tasks faster using commands than using the mouse.
4.  The user interface should be intuitive and easy to navigate.
5.  The codebase should be well-structured and well-documented to facilitate future maintenance and enhancements.
6.  The application should only support a single user.
7.  The product needs to be developed in a breadth-first incremental manner over the project duration.
8.  The data should be stored locally and should be in a human editable text file.
9.  The software should follow the Object-oriented paradigm primarily.
10.  The software should work without requiring an installer.
11.  The software should not depend on a specific remote server.
12.  The GUI should work well for standard screen resolutions 1920x1080 and higher, and, for screen scales 100% and 125%.
13.  The GUI should be usable (i.e., all functions can be used even if the user experience is not optimal) for,
     resolutions 1280x720 and higher, and, for screen scales 150%.
14.  The product should be available as a single JAR file of size 100MB or below.
15.  The web documents saved should be a PDF file of size 15MB or below.
16.  The final JAR/PDF files should not be bloated unnecessarily.
17.  The DG and UG should be PDF-friendly, without any expandable panels, embedded videos, animated GIFs etc.
18.  The use of third-party frameworks/libraries/services is allowed only if they, are free, open-source (this
     doesn't apply to services), and have permissive license terms; do not require any installation by the user; do
     not violate other constraints.
19.  The product should process a user input command within 1 second.
20.  The system must perform without failure in 95 percent of use cases during a month.

### Glossary

* **Mainstream OS**: Windows, Linux, Unix, MacOS
* **Patient**: A person receiving medical services at a hospital
* **NRIC**: Identity card number of the National Registration Identity Card, used as the primary means of 
  identification for patients in Nursing Address Book

--------------------------------------------------------------------------------------------------------------------

## **Appendix: Instructions for manual testing**

Given below are instructions to test the app manually.

[//]: # (<div markdown="span" class="alert alert-info">:information_source: **Note:** These instructions only provide a starting point for testers to work on;)

[//]: # (testers are expected to do more *exploratory* testing)

[//]: # (</div>)

### Launch and shutdown

1. Initial launch

   1. Download the jar file and copy into an empty folder 
   2. Double-click the jar file Expected: Shows the GUI with a set of sample contacts. The window size may not be optimum. 

2. Saving window preferences

   1. Resize the window to an optimum size. Move the window to a different location. Close the window. 
   2. Re-launch the app by double-clicking the jar file.<br>
    Expected: The most recent window size and location is retained.

### Adding a patient

1. Adding a patient

   1. Prerequisites: There exist no patient with NRIC `A1234567B` in the patient records. 

   2. Test case (Valid parameters): `add n\John Smith ic\A1234567B dob\01/01/2000 ad\02/02/2020 w\a1 t\diarrhea 
      r\likes to go to the park`<br>
      Expected: Patient successfully added into patient list. Details of the added patient shown in the status bar. 

   3. Test case (Missing parameter): `add n\John Smith`<br>
   Expected: No patient is added. Error details shown in the status bar.

   4. Test case (Invalid Name): `add n\ ic\A1234567B dob\01/01/2000 ad\02/02/2020 w\a1 t\diarrhea r\likes to go to the park`<br>
      Expected: Similar to previous.

   5. Test case (Invalid NRIC): `add n\John Smith ic\A12347B dob\01/01/2000 ad\02/02/2020 w\a1 t\diarrhea r\likes to go to the park`<br>
      Expected: Similar to previous.

   6. Test case (Invalid Date of Birth): `add n\John Smith ic\A1234567B dob\2000 ad\02/02/2020 w\a1 t\diarrhea r\likes to go to the park`<br>
      Expected: Similar to previous.

   7. Test case (Repeated Parameter): `add n\John Smith ic\A1234567B ic\A1234567B dob\01/01/2000 ad\02/02/2020 w\a1 
   t\diarrhea r\likes to go to the park`<br>
      Expected: Similar to previous.

### Viewing patients

1. Viewing all patients

   1. Prerequisites: Multiple patients in the patient list.

   2. Test case: `list`<br>
   Expected: List of patients is shown.

   3. Test case: `list 181` or any command with extra characters supplied<br>
      Expected: Similar to previous.

2. Viewing patients by tags and ward

    1. Prerequisites: Multiple patients in the patient list.

    1. Test case: `list tag\diarrhea w\a1`<br>
        Expected: List of patients is shown.

    1. Test case: `list t\diarrhea`<br>
       Expected: List of patients is shown.

    1. Test case: `list w\a1`<br>
       Expected: List of patients is shown.

### Editing a patient

1. Edit a person while all persons are being shown

    1. Prerequisites: List all persons using the `list` command. Multiple persons in the list.

    1. Test case: `edit 1 n\John`<br>
       Expected: Name of first patient is changed. Details of the edited patient is shown in the status bar.

   1. Test case: `edit 1 ic\W9876543M`<br>
      Expected: NRIC of first patient is changed. Details of the edited patient is shown in the status bar.

   1. Test case: `edit 1 dob\03/03/2005`<br>
      Expected: Date of birth of first patient is changed. Details of the edited patient is shown in the status bar.

   1. Test case: `edit 1 ad\05/05/2021`<br>
      Expected: Admission date of first patient is changed. Details of the edited patient is shown in the status bar.

   1. Test case: `edit 1 t\flu r\afraid of darkness`<br>
      Expected: tag and remark of first patient is changed. Details of the edited patient is shown in the status bar.

    1. Test case(invalid name): `edit n\ `<br>
       Expected: Patient name is not changed. Error details shown in the status message.

### Finding a patient

1. Finding a patient by name

    1. Prerequisites: There exist only 1 patient `John Smith` in the patient records.

    1. Test case: `find n\John Smith`<br>
       Expected: `John Smith` is shown.

    1. Test case: `find n\john`<br>
       Expected: Similar to previous.

    1. Test case: `find n\Smith`<br>
       Expected: Similar to previous.

   1. Test case: `find n\j`<br>
      Expected: No patient is shown.

   1. Test case: `find n\`<br>
      Expected: Similar to previous.

2. Finding a patient by NRIC

    1. Prerequisites: There exist a patient with the NRIC `A1234567B` in the patient records.

    1. Test case: `find ic\A1234567`<br>
       Expected: The patient with the NRIC `A1234567B` is shown.

    1. Test case: `find ic\a1234567b`<br>
       Expected: Similar to previous.

    1. Test case: `find n\Smith`<br>
       Expected: Similar to previous.

    1. Test case: `find ic\`<br>
       Expected: No patient is shown.

### Deleting a person

1. Deleting a person while all persons are being shown

   1. Prerequisites: List all persons using the `list` command. Multiple persons in the list.

   1. Test case: `delete 1`<br>
      Expected: First patient is deleted from the list. Details of the deleted contact shown in the status message. 

   1. Test case: `delete 0`<br>
      Expected: No person is deleted. Error details shown in the status message.

   1. Other incorrect delete commands to try: `delete`, `delete x`, `...` (where x is larger than the list size)<br>
      Expected: Similar to previous.


### Saving data

1. Dealing with missing/corrupted data files

    1. Prerequisites: The addressbook.json file in the data directory must exist.

    1. Test case: Delete the addressbook.json file.<br>
    Expected: The app launches successfully, populated with the sample data.<|MERGE_RESOLUTION|>--- conflicted
+++ resolved
@@ -290,36 +290,7 @@
 
 The `HelpCommand` class interacts with the `Logic` component and utilizes the `CommandResult` class to encapsulate the result of executing the `help` command. The `MainWindow` and `ResultDisplay` classes in the UI component are responsible for handling the display of the help message to the user.
 
-<<<<<<< HEAD
 ### List by tags and/or ward feature
-=======
-### Add a patient
-
-#### Implementation
-
-The add patient feature is facilitated by `AddCommand`, `AddCommandParser` and `Person`.
-
-Given below is an example usage scenario and how the add patient feature behaves at each step.
-
-Step 1. The user launches the application for the first time.
-
-Step 2. The user executes an Add Command (e.g. 'add n\Alice ic\A0055679T ad\01/01/2022 dob\01/01/2002 w\WA') to add a new patient to the address book.
-
-n\: Indicates the name of the patient
-ic\: Indicates the NRIC of the patient
-ad\: Indicates the admission date of the patient
-dob\: Indicates the date of birth of the patient
-w\: Indicates the ward of the patient is currently in
-
-The `AddCommandParser` parses the user input, creating a new `AddCommand` object.
-The `AddCommand` object then creates a new `Person` object with the parsed details.
-
-### List with filter by tags and/or ward feature
-#### Introduction
-This section describes the implementation of the list with filter by tags and/or ward mechanism in NAB. This mechanism 
-allows users to list patients based on their tags and/or ward, on top of listing all patients. This feature is useful 
-for nurses to quickly find patients with specific medical conditions or patients in a specific ward.
->>>>>>> 2fe04590
 
 #### Implementation
 
