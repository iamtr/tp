package seedu.address.model.person;

import static seedu.address.commons.util.CollectionUtil.requireAllNonNull;

import java.time.LocalDate;
import java.time.format.DateTimeFormatter;
import java.util.Collections;
import java.util.HashSet;
import java.util.Objects;
import java.util.Set;

import seedu.address.commons.util.ToStringBuilder;
import seedu.address.model.tag.Tag;

/**
 * Represents a Person in the address book.
 * Guarantees: details are present and not null, field values are validated, immutable.
 */
public class Person {

    // Identity fields
    private final Name name;
    private final Dob dob;
    private final Ic ic;


    // Data fields
    private final Set<Tag> tags = new HashSet<>();
    private final AdmissionDate admissionDate;
    private final Ward ward;
    private final Remark remark;

    /**
     * Every field must be present and not null.
     */
    public Person(Name name, Set<Tag> tags,
<<<<<<< HEAD
                  Dob dob, Ic ic, AdmissionDate admissionDate, Ward ward, Remark remark) {
        requireAllNonNull(name, dob, ic, admissionDate, ward, tags);
=======
                  Dob dob, Ic ic, AdmissionDate admissionDate, Ward ward) {
        requireAllNonNull(name, dob, ic, admissionDate, ward);

        DateTimeFormatter formatter = DateTimeFormatter.ofPattern("dd/MM/yyyy");
        LocalDate dobToCompare = LocalDate.parse(dob.toString(), formatter);
        LocalDate admissionDateToCompare = LocalDate.parse(admissionDate.toString(), formatter);

>>>>>>> 011b2262
        this.name = name;
        this.tags.addAll(tags);
        this.dob = dob;
        this.ic = ic;
        this.admissionDate = admissionDate;
        this.ward = ward;

        if (remark == null) {
            this.remark = new Remark("");
        } else {
            this.remark = remark;
        }
    }

    public Name getName() {
        return name;
    }

    /**
     * Returns an immutable tag set, which throws {@code UnsupportedOperationException}
     * if modification is attempted.
     */
    public Set<Tag> getTags() {
        return Collections.unmodifiableSet(tags);
    }

    public Dob getDob() {
        return dob;
    }
    public Ic getIc() {
        return ic;
    }
    public AdmissionDate getAdmissionDate() {
        return admissionDate;
    }
    public Ward getWard() {
        return ward;
    }
    public Remark getRemark() {
        return remark;
    }

    /**
     * Returns true if both persons have the same name.
     * This defines a weaker notion of equality between two persons.
     */
    public boolean isSamePerson(Person otherPerson) {
        if (otherPerson == this) {
            return true;
        }

        return otherPerson != null
                && otherPerson.getName().equals(getName());
    }

    /**
     * Returns true if both persons have the same identity and data fields.
     * This defines a stronger notion of equality between two persons.
     */
    @Override
    public boolean equals(Object other) {
        if (other == this) {
            return true;
        }

        // instanceof handles nulls
        if (!(other instanceof Person)) {
            return false;
        }

        Person otherPerson = (Person) other;
        return name.equals(otherPerson.name)
                && tags.equals(otherPerson.tags)
                && dob.equals(otherPerson.dob)
                && ic.equals(otherPerson.ic)
                && admissionDate.equals(otherPerson.admissionDate)
                && ward.equals(otherPerson.ward)
                && remark.equals(otherPerson.remark);
    }

    @Override
    public int hashCode() {
        // use this method for custom fields hashing instead of implementing your own
        return Objects.hash(name, tags, dob, ic, admissionDate, ward, remark);
    }

    @Override
    public String toString() {
        return new ToStringBuilder(this)
                .add("name", name)
                .add("tags", tags)
                .add("dob", dob)
                .add("ic", ic)
                .add("admissionDate", admissionDate)
                .add("ward", ward)
                .add("remark", remark)
                .toString();
    }

}<|MERGE_RESOLUTION|>--- conflicted
+++ resolved
@@ -34,18 +34,13 @@
      * Every field must be present and not null.
      */
     public Person(Name name, Set<Tag> tags,
-<<<<<<< HEAD
                   Dob dob, Ic ic, AdmissionDate admissionDate, Ward ward, Remark remark) {
-        requireAllNonNull(name, dob, ic, admissionDate, ward, tags);
-=======
-                  Dob dob, Ic ic, AdmissionDate admissionDate, Ward ward) {
         requireAllNonNull(name, dob, ic, admissionDate, ward);
 
         DateTimeFormatter formatter = DateTimeFormatter.ofPattern("dd/MM/yyyy");
         LocalDate dobToCompare = LocalDate.parse(dob.toString(), formatter);
         LocalDate admissionDateToCompare = LocalDate.parse(admissionDate.toString(), formatter);
 
->>>>>>> 011b2262
         this.name = name;
         this.tags.addAll(tags);
         this.dob = dob;
