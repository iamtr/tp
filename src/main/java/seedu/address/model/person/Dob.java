package seedu.address.model.person;

import static java.util.Objects.requireNonNull;
import static seedu.address.commons.util.AppUtil.checkArgument;

import java.time.LocalDate;
import java.time.format.DateTimeFormatter;

/**
 * Represents a patient's date of birth in the address book.
 */
public class Dob {
<<<<<<< HEAD
    public static final String MESSAGE_CONSTRAINTS = "Dates of birth takes in a date. "
=======
    public static final String MESSAGE_CONSTRAINTS = "Dates of birth takes in a date in a DD/MM/YYYY format. \n"
>>>>>>> f450a363
            + "Date of birth should not be later than date of admission";
    public static final String VALIDATION_REGEX = "^(0[1-9]|[12][0-9]|3[01])/(0[1-9]|1[0-2])/[0-9]{4}$";

    public final String value;

    /**
     * Constructs a {@code Dob}.
     *
     * @param value A valid date of birth.
     */
    public Dob(String value) {
        requireNonNull(value);
        checkArgument(isValidDob(value), MESSAGE_CONSTRAINTS);
        this.value = value;
    }

    /**
     * Returns true if a given string is a valid date of birth.
     */
    public static boolean isValidDob(String dob) {
        if (dob.matches(VALIDATION_REGEX)) {
            LocalDate today = LocalDate.now();
            // Define the date format
            DateTimeFormatter formatter = DateTimeFormatter.ofPattern("dd/MM/yyyy");
            // Parse the string to LocalDate
            LocalDate date = LocalDate.parse(dob, formatter);
            return date.isEqual(today) || date.isBefore(today);
        }
        return false;
    }

    @Override
    public String toString() {
        return value;
    }

    @Override
    public boolean equals(Object other) {
        if (other == this) {
            return true;
        }

        if (!(other instanceof Dob)) {
            return false;
        }

        Dob otherDob = (Dob) other;
        return value.equals(otherDob.value);
    }

    @Override
    public int hashCode() {
        return value.hashCode();
    }
}<|MERGE_RESOLUTION|>--- conflicted
+++ resolved
@@ -10,11 +10,7 @@
  * Represents a patient's date of birth in the address book.
  */
 public class Dob {
-<<<<<<< HEAD
-    public static final String MESSAGE_CONSTRAINTS = "Dates of birth takes in a date. "
-=======
     public static final String MESSAGE_CONSTRAINTS = "Dates of birth takes in a date in a DD/MM/YYYY format. \n"
->>>>>>> f450a363
             + "Date of birth should not be later than date of admission";
     public static final String VALIDATION_REGEX = "^(0[1-9]|[12][0-9]|3[01])/(0[1-9]|1[0-2])/[0-9]{4}$";
 
