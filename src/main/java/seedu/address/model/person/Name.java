package seedu.address.model.person;

import static java.util.Objects.requireNonNull;
import static seedu.address.commons.util.AppUtil.checkArgument;

/**
 * Represents a Person's name in the address book.
 * Guarantees: immutable; is valid as declared in {@link #isValidName(String)}
 */
public class Name {

    public static final String MESSAGE_CONSTRAINTS =
            "Names should only contain alphanumeric characters and spaces, "
                    + "and only these special characters (, / -), "
                    + "and it should not be blank";
    /*
     * The first character of the address must not be a whitespace,
     * otherwise " " (a blank string) becomes a valid input.
     */
<<<<<<< HEAD
    public static final String VALIDATION_REGEX = "[\\p{Alnum}',/-][\\p{Alnum}',-/ ]*";
=======
    private static final String VALIDATION_REGEX = "[\\p{Alnum}][\\p{Alnum} ]*";
>>>>>>> 296a3aa7

    private final String fullName;

    /**
     * Constructs a {@code Name}.
     *
     * @param name A valid name.
     */
    public Name(String name) {
        requireNonNull(name);
        checkArgument(isValidName(name), MESSAGE_CONSTRAINTS);
        fullName = name;
    }

    /**
     * Returns true if a given string is a valid name.
     */
    public static boolean isValidName(String test) {
        return test.matches(VALIDATION_REGEX);
    }

    @Override
    public String toString() {
        return fullName;
    }

    @Override
    public boolean equals(Object other) {
        if (other == this) {
            return true;
        }

        // instanceof handles nulls
        if (!(other instanceof Name)) {
            return false;
        }

        Name otherName = (Name) other;
        return fullName.equals(otherName.fullName);
    }

    @Override
    public int hashCode() {
        return fullName.hashCode();
    }
}<|MERGE_RESOLUTION|>--- conflicted
+++ resolved
@@ -17,12 +17,7 @@
      * The first character of the address must not be a whitespace,
      * otherwise " " (a blank string) becomes a valid input.
      */
-<<<<<<< HEAD
-    public static final String VALIDATION_REGEX = "[\\p{Alnum}',/-][\\p{Alnum}',-/ ]*";
-=======
-    private static final String VALIDATION_REGEX = "[\\p{Alnum}][\\p{Alnum} ]*";
->>>>>>> 296a3aa7
-
+    private static final String VALIDATION_REGEX = "[\\p{Alnum}',/-][\\p{Alnum}',-/ ]*";
     private final String fullName;
 
     /**
