--- conflicted
+++ resolved
@@ -36,11 +36,7 @@
  */
 public class MainApp extends Application {
 
-<<<<<<< HEAD
-    public static final Version VERSION = new Version(1, 2, 2, true);
-=======
     public static final Version VERSION = new Version(1, 2, 1, true);
->>>>>>> bd618357
 
     private static final Logger logger = LogsCenter.getLogger(MainApp.class);
 
