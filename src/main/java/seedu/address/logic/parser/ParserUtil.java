--- conflicted
+++ resolved
@@ -86,17 +86,12 @@
      */
     public static List<String> parseTagsKeywords(Collection<String> tags) throws ParseException {
         requireNonNull(tags);
-<<<<<<< HEAD
-        final List<String> tagSet = new ArrayList<>(tags);
-        return tagSet;
-=======
         Set <Tag> tagSet = parseTags(tags);
         List<String> tagNames = new ArrayList<>();
         for (Tag tag : tagSet) {
             tagNames.add(tag.getTagName());
         }
         return tagNames;
->>>>>>> f450a363
     }
 
     /**
