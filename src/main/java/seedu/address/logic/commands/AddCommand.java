package seedu.address.logic.commands;

import static java.util.Objects.requireNonNull;
import static seedu.address.logic.parser.CliSyntax.PREFIX_ADMISSION_DATE;
import static seedu.address.logic.parser.CliSyntax.PREFIX_DOB;
import static seedu.address.logic.parser.CliSyntax.PREFIX_IC;
import static seedu.address.logic.parser.CliSyntax.PREFIX_NAME;
import static seedu.address.logic.parser.CliSyntax.PREFIX_REMARK;
import static seedu.address.logic.parser.CliSyntax.PREFIX_TAG;
import static seedu.address.logic.parser.CliSyntax.PREFIX_WARD;

import seedu.address.commons.util.ToStringBuilder;
import seedu.address.logic.Messages;
import seedu.address.logic.commands.exceptions.CommandException;
import seedu.address.model.Model;
import seedu.address.model.person.Person;

/**
 * Adds a person to the address book.
 */
public class AddCommand extends Command {

    public static final String COMMAND_WORD = "add";

    public static final String MESSAGE_USAGE = COMMAND_WORD + ": Adds a person to the address book. \n"
            + "Parameters: "
            + PREFIX_NAME + "NAME "
            + PREFIX_IC + "IC_NUMBER "
            + PREFIX_DOB + "DATE_OF_BIRTH "
            + PREFIX_ADMISSION_DATE + "ADMISSION_DATE "
            + PREFIX_WARD + "WARD_NUMBER "
            + "[" + PREFIX_REMARK + "REMARK] "
            + "[" + PREFIX_TAG + "TAG]...\n"
            + "Example: " + COMMAND_WORD + " "
            + PREFIX_NAME + "John Doe "
            + PREFIX_IC + "S0123456A "
            + PREFIX_DOB + "01/01/2000 "
            + PREFIX_ADMISSION_DATE + "15/03/2024 "
            + PREFIX_WARD + "3 "
            + PREFIX_REMARK + "Prevent bed sores. "
            + PREFIX_TAG + "FallRisk";

    public static final String MESSAGE_SUCCESS = "New patient added: %1$s";
<<<<<<< HEAD
    public static final String MESSAGE_DUPLICATE_PERSON = "This patient already exists in the address book";
    public static final String MESSAGE_DOB_AFTER_ADMISSION =
            "Date of birth should not be later than date of admission.";
=======
    public static final String MESSAGE_DUPLICATE_PERSON = "A patient with this IC already exists in the address book";
>>>>>>> f450a363

    private final Person toAdd;

    /**
     * Creates an AddCommand to add the specified {@code Person}
     */
    public AddCommand(Person person) {
        requireNonNull(person);
        toAdd = person;
    }

    @Override
    public CommandResult execute(Model model) throws CommandException {
        requireNonNull(model);

        if (model.hasPerson(toAdd)) {
            throw new CommandException(MESSAGE_DUPLICATE_PERSON);
        }

        if (toAdd.getDob().date.isAfter(toAdd.getAdmissionDate().date)) {
            throw new CommandException(MESSAGE_DOB_AFTER_ADMISSION);
        }

        model.addPerson(toAdd);
        return new CommandResult(String.format(MESSAGE_SUCCESS, Messages.format(toAdd)));
    }

    @Override
    public boolean equals(Object other) {
        if (other == this) {
            return true;
        }

        // instanceof handles nulls
        if (!(other instanceof AddCommand)) {
            return false;
        }

        AddCommand otherAddCommand = (AddCommand) other;
        return toAdd.equals(otherAddCommand.toAdd);
    }

    @Override
    public String toString() {
        return new ToStringBuilder(this)
                .add("toAdd", toAdd)
                .toString();
    }
}<|MERGE_RESOLUTION|>--- conflicted
+++ resolved
@@ -19,9 +19,7 @@
  * Adds a person to the address book.
  */
 public class AddCommand extends Command {
-
     public static final String COMMAND_WORD = "add";
-
     public static final String MESSAGE_USAGE = COMMAND_WORD + ": Adds a person to the address book. \n"
             + "Parameters: "
             + PREFIX_NAME + "NAME "
@@ -39,16 +37,10 @@
             + PREFIX_WARD + "3 "
             + PREFIX_REMARK + "Prevent bed sores. "
             + PREFIX_TAG + "FallRisk";
-
     public static final String MESSAGE_SUCCESS = "New patient added: %1$s";
-<<<<<<< HEAD
     public static final String MESSAGE_DUPLICATE_PERSON = "This patient already exists in the address book";
     public static final String MESSAGE_DOB_AFTER_ADMISSION =
             "Date of birth should not be later than date of admission.";
-=======
-    public static final String MESSAGE_DUPLICATE_PERSON = "A patient with this IC already exists in the address book";
->>>>>>> f450a363
-
     private final Person toAdd;
 
     /**
