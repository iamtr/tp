package seedu.address.logic.commands;

import static java.util.Objects.requireNonNull;
import static seedu.address.logic.parser.CliSyntax.PREFIX_ADMISSION_DATE;
import static seedu.address.logic.parser.CliSyntax.PREFIX_DOB;
import static seedu.address.logic.parser.CliSyntax.PREFIX_IC;
import static seedu.address.logic.parser.CliSyntax.PREFIX_NAME;
import static seedu.address.logic.parser.CliSyntax.PREFIX_REMARK;
import static seedu.address.logic.parser.CliSyntax.PREFIX_TAG;
import static seedu.address.logic.parser.CliSyntax.PREFIX_WARD;

import seedu.address.commons.util.ToStringBuilder;
import seedu.address.logic.Messages;
import seedu.address.logic.commands.exceptions.CommandException;
import seedu.address.model.Model;
import seedu.address.model.person.Person;

/**
 * Adds a person to the address book.
 */
public class AddCommand extends Command {

    public static final String COMMAND_WORD = "add";

    public static final String MESSAGE_USAGE = COMMAND_WORD + ": Adds a person to the address book. \n"
            + "Parameters: "
            + PREFIX_NAME + "NAME "
<<<<<<< HEAD
            + PREFIX_IC + "IC "
            + PREFIX_DOB + "DOB "
=======
            + PREFIX_IC + "IC_NUMBER "
            + PREFIX_DOB + "DATE_OF_BIRTH "
>>>>>>> f450a363
            + PREFIX_ADMISSION_DATE + "ADMISSION_DATE "
            + PREFIX_WARD + "WARD_NUMBER "
            + "[" + PREFIX_REMARK + "REMARK] "
            + "[" + PREFIX_TAG + "TAG]...\n"
            + "Example: " + COMMAND_WORD + " "
            + PREFIX_NAME + "John Doe "
            + PREFIX_IC + "S0123456A "
            + PREFIX_DOB + "01/01/2000 "
            + PREFIX_ADMISSION_DATE + "15/03/2024 "
            + PREFIX_WARD + "3 "
            + PREFIX_REMARK + "Prevent bed sores. "
            + PREFIX_TAG + "FallRisk";

    public static final String MESSAGE_SUCCESS = "New patient added: %1$s";
    public static final String MESSAGE_DUPLICATE_PERSON = "A patient with this IC already exists in the address book";

    private final Person toAdd;

    /**
     * Creates an AddCommand to add the specified {@code Person}
     */
    public AddCommand(Person person) {
        requireNonNull(person);
        toAdd = person;
    }

    @Override
    public CommandResult execute(Model model) throws CommandException {
        requireNonNull(model);

        if (model.hasPerson(toAdd)) {
            throw new CommandException(MESSAGE_DUPLICATE_PERSON);
        }

        model.addPerson(toAdd);
        return new CommandResult(String.format(MESSAGE_SUCCESS, Messages.format(toAdd)));
    }

    @Override
    public boolean equals(Object other) {
        if (other == this) {
            return true;
        }

        // instanceof handles nulls
        if (!(other instanceof AddCommand)) {
            return false;
        }

        AddCommand otherAddCommand = (AddCommand) other;
        return toAdd.equals(otherAddCommand.toAdd);
    }

    @Override
    public String toString() {
        return new ToStringBuilder(this)
                .add("toAdd", toAdd)
                .toString();
    }
}<|MERGE_RESOLUTION|>--- conflicted
+++ resolved
@@ -25,13 +25,8 @@
     public static final String MESSAGE_USAGE = COMMAND_WORD + ": Adds a person to the address book. \n"
             + "Parameters: "
             + PREFIX_NAME + "NAME "
-<<<<<<< HEAD
-            + PREFIX_IC + "IC "
-            + PREFIX_DOB + "DOB "
-=======
             + PREFIX_IC + "IC_NUMBER "
             + PREFIX_DOB + "DATE_OF_BIRTH "
->>>>>>> f450a363
             + PREFIX_ADMISSION_DATE + "ADMISSION_DATE "
             + PREFIX_WARD + "WARD_NUMBER "
             + "[" + PREFIX_REMARK + "REMARK] "
