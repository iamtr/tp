--- conflicted
+++ resolved
@@ -38,14 +38,12 @@
             + PREFIX_REMARK + "Prevent bed sores. "
             + PREFIX_TAG + "FallRisk";
     public static final String MESSAGE_SUCCESS = "New patient added: %1$s";
-<<<<<<< HEAD
+
     public static final String MESSAGE_DUPLICATE_PERSON = "A patient with this IC already exists in the address book";
 
-=======
-    public static final String MESSAGE_DUPLICATE_PERSON = "This patient already exists in the address book";
     public static final String MESSAGE_DOB_AFTER_ADMISSION =
             "Date of birth should not be later than date of admission.";
->>>>>>> 7f65def7
+
     private final Person toAdd;
 
     /**
