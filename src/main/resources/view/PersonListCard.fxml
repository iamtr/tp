<?xml version="1.0" encoding="UTF-8"?>

<?import javafx.geometry.Insets?>
<?import javafx.scene.control.Label?>
<?import javafx.scene.layout.ColumnConstraints?>
<?import javafx.scene.layout.FlowPane?>
<?import javafx.scene.layout.GridPane?>
<?import javafx.scene.layout.HBox?>
<?import javafx.scene.layout.Region?>
<?import javafx.scene.layout.VBox?>

<HBox id="cardPane" fx:id="cardPane" xmlns="http://javafx.com/javafx/17" xmlns:fx="http://javafx.com/fxml/1">
  <GridPane HBox.hgrow="ALWAYS">
    <columnConstraints>
      <ColumnConstraints hgrow="SOMETIMES" minWidth="10" prefWidth="150" />
    </columnConstraints>
    <VBox alignment="CENTER_LEFT" minHeight="105" GridPane.columnIndex="0">
      <padding>
        <Insets top="5" right="5" bottom="5" left="15" />
      </padding>
      <HBox spacing="5" alignment="CENTER_LEFT">
        <Label fx:id="id" styleClass="cell_big_label">
          <minWidth>
            <!-- Ensures that the label text is never truncated -->
            <Region fx:constant="USE_PREF_SIZE" />
          </minWidth>
        </Label>
        <Label fx:id="name" text="\$first" styleClass="cell_big_label" />
      </HBox>
      <FlowPane fx:id="tags" />
      <Label fx:id="phone" styleClass="cell_small_label" text="\$phone" />
      <Label fx:id="ic" styleClass="cell_small_label" text="\$ic" />
      <Label fx:id="dob" styleClass="cell_small_label" text="\$dob" />
      <Label fx:id="ward" styleClass="cell_small_label" text="\$ward" />
      <Label fx:id="admissionDate" styleClass="cell_small_label" text="\$admissionDate" />
      <Label fx:id="address" styleClass="cell_small_label" text="\$address" />
<<<<<<< HEAD
      <Label fx:id="email" styleClass="cell_small_label" text="\$email" />
      <Label fx:id="dob" styleClass="cell_small_label" text="\$dob" />
      <Label fx:id="ic" styleClass="cell_small_label" text="\$ic" />
      <Label fx:id="admissionDate" styleClass="cell_small_label" text="\$admissionDate" />
      <Label fx:id="ward" styleClass="cell_small_label" text="\$ward" />
=======
>>>>>>> 7240ff46
    </VBox>
  </GridPane>
</HBox><|MERGE_RESOLUTION|>--- conflicted
+++ resolved
@@ -34,14 +34,7 @@
       <Label fx:id="ward" styleClass="cell_small_label" text="\$ward" />
       <Label fx:id="admissionDate" styleClass="cell_small_label" text="\$admissionDate" />
       <Label fx:id="address" styleClass="cell_small_label" text="\$address" />
-<<<<<<< HEAD
       <Label fx:id="email" styleClass="cell_small_label" text="\$email" />
-      <Label fx:id="dob" styleClass="cell_small_label" text="\$dob" />
-      <Label fx:id="ic" styleClass="cell_small_label" text="\$ic" />
-      <Label fx:id="admissionDate" styleClass="cell_small_label" text="\$admissionDate" />
-      <Label fx:id="ward" styleClass="cell_small_label" text="\$ward" />
-=======
->>>>>>> 7240ff46
     </VBox>
   </GridPane>
 </HBox>