--- conflicted
+++ resolved
@@ -28,19 +28,10 @@
         <Label fx:id="name" text="\$first" styleClass="cell_big_label" />
       </HBox>
       <FlowPane fx:id="tags" />
-<<<<<<< HEAD
-      <Label fx:id="phone" styleClass="cell_small_label" text="\$phone" />
-=======
->>>>>>> 938fb4c0
       <Label fx:id="ic" styleClass="cell_small_label" text="\$ic" />
       <Label fx:id="dob" styleClass="cell_small_label" text="\$dob" />
       <Label fx:id="ward" styleClass="cell_small_label" text="\$ward" />
       <Label fx:id="admissionDate" styleClass="cell_small_label" text="\$admissionDate" />
-<<<<<<< HEAD
-      <Label fx:id="address" styleClass="cell_small_label" text="\$address" />
-      <Label fx:id="email" styleClass="cell_small_label" text="\$email" />
-=======
->>>>>>> 938fb4c0
     </VBox>
   </GridPane>
 </HBox>